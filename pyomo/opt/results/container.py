--- conflicted
+++ resolved
@@ -125,11 +125,7 @@
                     ostream.write(prefix+'Type: '+self.yaml_fix(self.scalar_type)+'\n')
 
     def yaml_fix(self, val):
-<<<<<<< HEAD
         if not isinstance(val, str):
-=======
-        if not isinstance(val, basestring):
->>>>>>> 0550c2c6
             return val
         return val.replace(':', '\\x3a')
 
