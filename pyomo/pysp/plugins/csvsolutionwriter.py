#  ___________________________________________________________________________
#
#  Pyomo: Python Optimization Modeling Objects
#  Copyright 2017 National Technology and Engineering Solutions of Sandia, LLC
#  Under the terms of Contract DE-NA0003525 with National Technology and 
#  Engineering Solutions of Sandia, LLC, the U.S. Government retains certain 
#  rights in this software.
#  This software is distributed under the 3-clause BSD License.
#  ___________________________________________________________________________

import pyomo.util.plugin
from pyomo.pysp import solutionwriter
from pyomo.pysp.scenariotree.tree_structure import \
    ScenarioTree

#
# a simple utility to munge the index name into something a
# bit more csv-friendly and in general more readable. at the
# current time, we just eliminate any leading and trailing
# parentheses and change commas to colons - the latter
# because it's a csv file!
#

def index_to_string(index):

    result = str(index)
    result = result.lstrip('(').rstrip(')')
    result = result.replace(',',':')
    result = result.replace(' ','')

    return result


def write_csv_soln(scenario_tree, output_file_prefix):
    """
    Write the csv solution to a file.
    Args: scenario_tree: a scenario tree object populated with a solution.
          output_file_prefix: a string to indicate the file names for output.
                              output_file_prefix + ".csv"
                              output_file_prefix + "_StageCostDetail.csv"
    """

    if not isinstance(scenario_tree, ScenarioTree):
        raise RuntimeError(
            "CSVSolutionWriter write method expects "
            "ScenarioTree object - type of supplied "
            "object="+str(type(scenario_tree)))

    solution_filename = output_file_prefix + ".csv"
    with open(solution_filename, "w") as f:
        for stage in scenario_tree.stages:
            for tree_node in sorted(stage.nodes,
                                    key=lambda x: x.name):
                for variable_id in sorted(tree_node._variable_ids):
                    var_name, index = \
                        tree_node._variable_ids[variable_id]
                    f.write("%s, %s, %s, %s, %s\n"
                            % (stage.name,
                               tree_node.name,
                               var_name,
                               index_to_string(index),
                               tree_node._solution[variable_id]))

    print("Scenario tree solution written to file="+solution_filename)

    cost_filename = output_file_prefix + "_StageCostDetail.csv"
    with open(cost_filename, "w") as f:
        for stage in scenario_tree.stages:
            cost_name, cost_index = stage._cost_variable
            for tree_node in sorted(stage.nodes,
                                    key=lambda x: x.name):
                for scenario in sorted(tree_node.scenarios,
                                       key=lambda x: x.name):
                    stage_cost = scenario._stage_costs[stage.name]
                    f.write("%s, %s, %s, %s, %s, %s\n"
                            % (stage.name,
                               tree_node.name,
                               scenario.name,
                               cost_name,
                               index_to_string(cost_index),
                               stage_cost))
    print("Scenario stage costs written to file="+cost_filename)


<<<<<<< HEAD
        cost_filename = output_file_prefix + "_StageCostDetail.csv"
        with open(cost_filename, "w") as f:
            for stage in scenario_tree.stages:
                for tree_node in sorted(stage.nodes,
                                        key=lambda x: x.name):
                    cost_name, cost_index = node._cost_variable
                    for scenario in sorted(tree_node.scenarios,
                                           key=lambda x: x.name):
                        stage_cost = scenario._stage_costs[stage.name]
                        f.write("%s, %s, %s, %s, %s, %s\n"
                                % (stage.name,
                                   tree_node.name,
                                   scenario.name,
                                   cost_name,
                                   index_to_string(cost_index),
                                   stage_cost))
        print("Scenario stage costs written to file="+cost_filename)
=======
class CSVSolutionWriter(pyomo.util.plugin.SingletonPlugin):

    pyomo.util.plugin.implements(
        solutionwriter.ISolutionWriterExtension)

    def write(self, scenario_tree, output_file_prefix):
        write_csv_soln(scenario_tree, output_file_prefix)
>>>>>>> 128cb008
<|MERGE_RESOLUTION|>--- conflicted
+++ resolved
@@ -82,30 +82,10 @@
     print("Scenario stage costs written to file="+cost_filename)
 
 
-<<<<<<< HEAD
-        cost_filename = output_file_prefix + "_StageCostDetail.csv"
-        with open(cost_filename, "w") as f:
-            for stage in scenario_tree.stages:
-                for tree_node in sorted(stage.nodes,
-                                        key=lambda x: x.name):
-                    cost_name, cost_index = node._cost_variable
-                    for scenario in sorted(tree_node.scenarios,
-                                           key=lambda x: x.name):
-                        stage_cost = scenario._stage_costs[stage.name]
-                        f.write("%s, %s, %s, %s, %s, %s\n"
-                                % (stage.name,
-                                   tree_node.name,
-                                   scenario.name,
-                                   cost_name,
-                                   index_to_string(cost_index),
-                                   stage_cost))
-        print("Scenario stage costs written to file="+cost_filename)
-=======
 class CSVSolutionWriter(pyomo.util.plugin.SingletonPlugin):
 
     pyomo.util.plugin.implements(
         solutionwriter.ISolutionWriterExtension)
 
     def write(self, scenario_tree, output_file_prefix):
-        write_csv_soln(scenario_tree, output_file_prefix)
->>>>>>> 128cb008
+        write_csv_soln(scenario_tree, output_file_prefix)