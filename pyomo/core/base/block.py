--- conflicted
+++ resolved
@@ -579,20 +579,12 @@
             #
             elif isinstance(val, Component):
                 logger.warning(
-<<<<<<< HEAD
-                    "Reassigning the non-component attribute %s "
-                    "on block %s with a new Component with type %s."
-                    "\nThis is usually indicative of a modelling error."
-                    % (name, self.name, type(val)) )
-=======
                     "Reassigning the non-component attribute %s\n"
                     "on block (model).%s with a new Component\nwith type %s.\n"
                     "This is usually indicative of a modelling error.\n"
                     "To avoid this warning, explicitly delete the attribute:\n"
                     "    del %s.%s" % (
-                        name, self.cname(True), type(val),
-                        self.cname(True), name) )
->>>>>>> bff261f6
+                        name, self.name, type(val), self.name, name) )
                 delattr(self, name)
                 self.add_component(name, val)
             else:
