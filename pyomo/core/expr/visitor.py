#  ___________________________________________________________________________
#
#  Pyomo: Python Optimization Modeling Objects
#  Copyright 2017 National Technology and Engineering Solutions of Sandia, LLC
#  Under the terms of Contract DE-NA0003525 with National Technology and
#  Engineering Solutions of Sandia, LLC, the U.S. Government retains certain
#  rights in this software.
#  This software is distributed under the 3-clause BSD License.
#  ___________________________________________________________________________

from __future__ import division

import inspect
import logging
from copy import deepcopy
from collections import deque

logger = logging.getLogger('pyomo.core')

from .symbol_map import SymbolMap
from . import expr_common as common
from .expr_errors import TemplateExpressionError
from pyomo.common.deprecation import deprecation_warning
from pyomo.core.expr.numvalue import (
    nonpyomo_leaf_types,
    native_numeric_types,
    value,)


# NOTE: This module also has dependencies on numeric_expr; however, to
# avoid circular dependencies, we will NOT import them here.  Instead,
# until we can resolve the circular dependencies, they will be injected
# into this module by the .current module (which must be imported
# *after* numeric_expr, logocal_expr, and this module.


#-------------------------------------------------------
#
# Visitor Logic
#
#-------------------------------------------------------

class StreamBasedExpressionVisitor(object):
    """This class implements a generic stream-based expression walker.

    This visitor walks an expression tree using a depth-first strategy
    and generates a full event stream similar to other tree visitors
    (e.g., the expat XML parser).  The following events are triggered
    through callback functions as the traversal enters and leaves nodes
    in the tree:

      initializeWalker(expr) -> walk, result
      enterNode(N1) -> args, data
      {for N2 in args:}
        beforeChild(N1, N2) -> descend, child_result
          enterNode(N2) -> N2_args, N2_data
          [...]
          exitNode(N2, n2_data) -> child_result
        acceptChildResult(N1, data, child_result) -> data
        afterChild(N1, N2) -> None
      exitNode(N1, data) -> N1_result
      finalizeWalker(result) -> result

    Individual event callbacks match the following signatures:

   walk, result = initializeWalker(self, expr):

        initializeWalker() is called to set the walker up and perform
        any preliminary processing on the root node.  The method returns
        a flag indicating if the tree should be walked and a result.  If
        `walk` is True, then result is ignored.  If `walk` is False,
        then `result` is returned as the final result from the walker,
        bypassing all other callbacks (including finalizeResult).

   args, data = enterNode(self, node):

        enterNode() is called when the walker first enters a node (from
        above), and is passed the node being entered.  It is expected to
        return a tuple of child `args` (as either a tuple or list) and a
        user-specified data structure for collecting results.  If None
        is returned for args, the node's args attribute is used for
        expression types and the empty tuple for leaf nodes.  Returning
        None is equivalent to returning (None,None).  If the callback is
        not defined, the default behavior is equivalent to returning
        (None, []).

    node_result = exitNode(self, node, data):

        exitNode() is called after the node is completely processed (as
        the walker returns up the tree to the parent node).  It is
        passed the node and the results data structure (defined by
        enterNode() and possibly further modified by
        acceptChildResult()), and is expected to return the "result" for
        this node.  If not specified, the default action is to return
        the data object from enterNode().

    descend, child_result = beforeChild(self, node, child, child_idx):

        beforeChild() is called by a node for every child before
        entering the child node.  The node, child node, and child index
        (position in the args list from enterNode()) are passed as
        arguments.  beforeChild should return a tuple (descend,
        child_result).  If descend is False, the child node will not be
        entered and the value returned to child_result will be passed to
        the node's acceptChildResult callback.  Returning None is
        equivalent to (True, None).  The default behavior if not
        specified is equivalent to (True, None).

    data = acceptChildResult(self, node, data, child_result, child_idx):

        acceptChildResult() is called for each child result being
        returned to a node.  This callback is responsible for recording
        the result for later processing or passing up the tree.  It is
        passed the node, result data structure (see enterNode()), child
        result, and the child index (position in args from enterNode()).
        The data structure (possibly modified or replaced) must be
        returned.  If acceptChildResult is not specified, it does
        nothing if data is None, otherwise it calls data.append(result).

    afterChild(self, node, child, child_idx):

        afterChild() is called by a node for every child node
        immediately after processing the node is complete before control
        moves to the next child or up to the parent node.  The node,
        child node, an child index (position in args from enterNode())
        are passed, and nothing is returned.  If afterChild is not
        specified, no action takes place.

    finalizeResult(self, result):

        finalizeResult() is called once after the entire expression tree
        has been walked.  It is passed the result returned by the root
        node exitNode() callback.  If finalizeResult is not specified,
        the walker returns the result obtained from the exitNode
        callback on the root node.

    Clients interact with this class by either deriving from it and
    implementing the necessary callbacks (see above), assigning callable
    functions to an instance of this class, or passing the callback
    functions as arguments to this class' constructor.

    """

    # The list of event methods that can either be implemented by
    # derived classes or specified as callback functions to the class
    # constructor:
    client_methods = ('enterNode','exitNode','beforeChild','afterChild',
                      'acceptChildResult','initializeWalker','finalizeResult')
    def __init__(self, **kwds):
        # This is slightly tricky: We want derived classes to be able to
        # override the "None" defaults here, and for keyword arguments
        # to override both.  The hasattr check prevents the "None"
        # defaults from overriding attributes or methods defined on
        # derived classes.
        for field in self.client_methods:
            if field in kwds:
                setattr(self, field, kwds.pop(field))
            elif not hasattr(self, field):
                setattr(self, field, None)
        if kwds:
            raise RuntimeError("Unrecognized keyword arguments: %s" % (kwds,))

        # Handle deprecated APIs
        _fcns = (('beforeChild',2), ('acceptChildResult',3), ('afterChild',2))
        for name, nargs in _fcns:
            fcn = getattr(self, name)
            if fcn is None:
                continue
            _args = inspect.getfullargspec(fcn)
            _self_arg = 1 if inspect.ismethod(fcn) else 0
            if len(_args.args) == nargs + _self_arg and _args.varargs is None:
                deprecation_warning(
                    "Note that the API for the StreamBasedExpressionVisitor "
                    "has changed to include the child index for the %s() "
                    "method.  Please update your walker callbacks." % (name,))
                def wrap(fcn, nargs):
                    def wrapper(*args):
                        return fcn(*args[:nargs])
                    return wrapper
                setattr(self, name, wrap(fcn, nargs))


    def walk_expression(self, expr):
        """Walk an expression, calling registered callbacks.
        """
        #
        # This walker uses a linked list to store the stack (instead of
        # an array).  The nodes of the linked list are 6-member tuples:
        #
        #    ( pointer to parent,
        #      expression node,
        #      tuple/list of child nodes (arguments),
        #      number of child nodes (arguments),
        #      data object to aggregate results from child nodes,
        #      current child node index )
        #
        # The walker only needs a single pointer to the end of the list
        # (ptr).  The beginning of the list is indicated by a None
        # parent pointer.
        #
        if self.initializeWalker is not None:
            walk, result = self.initializeWalker(expr)
            if not walk:
                return result
        if self.enterNode is not None:
            tmp = self.enterNode(expr)
            if tmp is None:
                args = data = None
            else:
                args, data = tmp
        else:
            args = None
            data = []
        if args is None:
            if type(expr) in nonpyomo_leaf_types \
                    or not expr.is_expression_type():
                args = ()
            else:
                args = expr.args
        if hasattr(args, '__enter__'):
            args.__enter__()
        node = expr
        # Note that because we increment child_idx just before fetching
        # the child node, it must be initialized to -1, and ptr[3] must
        # always be *one less than* the number of arguments
        child_idx = -1
        ptr = (None, node, args, len(args)-1, data, child_idx)

        try:
            while 1:
                if child_idx < ptr[3]:
                    # Increment the child index pointer here for
                    # consistency.  Note that this means that for the bulk
                    # of the time, 'child_idx' will not match the value of
                    # ptr[5].  This provides a modest performance
                    # improvement, as we only have to recreate the ptr tuple
                    # just before we descend further into the tree (i.e., we
                    # avoid recreating the tuples for the special case where
                    # beforeChild indicates that we should not descend
                    # further).
                    child_idx += 1
                    # This node still has children to process
                    child = ptr[2][child_idx]

                    # Notify this node that we are about to descend into a
                    # child.
                    if self.beforeChild is not None:
                        tmp = self.beforeChild(node, child, child_idx)
                        if tmp is None:
                            descend = True
                            child_result = None
                        else:
                            descend, child_result = tmp
                        if not descend:
                            # We are aborting processing of this child node.
                            # Tell this node to accept the child result and
                            # we will move along
                            if self.acceptChildResult is not None:
                                data = self.acceptChildResult(
                                    node, data, child_result, child_idx)
                            elif data is not None:
                                data.append(child_result)
                            # And let the node know that we are done with a
                            # child node
                            if self.afterChild is not None:
                                self.afterChild(node, child, child_idx)
                            # Jump to the top to continue processing the
                            # next child node
                            continue

                    # Update the child argument counter in the stack.
                    # Because we are using tuples, we need to recreate the
                    # "ptr" object (linked list node)
                    ptr = ptr[:4] + (data, child_idx,)

                    # We are now going to actually enter this node.  The
                    # node will tell us the list of its child nodes that we
                    # need to process
                    if self.enterNode is not None:
                        tmp = self.enterNode(child)
                        if tmp is None:
                            args = data = None
                        else:
                            args, data = tmp
                    else:
                        args = None
                        data = []
                    if args is None:
                        if type(child) in nonpyomo_leaf_types \
                           or not child.is_expression_type():
                            # Leaves (either non-pyomo types or
                            # non-Expressions) have no child arguments, so
                            # are just put on the stack
                            args = ()
                        else:
                            args = child.args
                    if hasattr(args, '__enter__'):
                        args.__enter__()
                    node = child
                    child_idx = -1
                    ptr = (ptr, node, args, len(args)-1, data, child_idx)

                else: # child_idx == ptr[3]:
                    # We are done with this node.  Call exitNode to compute
                    # any result
                    if hasattr(ptr[2], '__exit__'):
                        ptr[2].__exit__(None, None, None)
                    if self.exitNode is not None:
                        node_result = self.exitNode(node, data)
                    else:
                        node_result = data

                    # Pop the node off the linked list
                    ptr = ptr[0]
                    # If we have returned to the beginning, return the final
                    # answer
                    if ptr is None:
                        if self.finalizeResult is not None:
                            return self.finalizeResult(node_result)
                        else:
                            return node_result
                    # Not done yet, update node to point to the new active
                    # node
                    node, child = ptr[1], node
                    data = ptr[4]
                    child_idx = ptr[5]

                    # We need to alert the node to accept the child's result:
                    if self.acceptChildResult is not None:
                        data = self.acceptChildResult(
                            node, data, node_result, child_idx)
                    elif data is not None:
                        data.append(node_result)

                    # And let the node know that we are done with a child node
                    if self.afterChild is not None:
                        self.afterChild(node, child, child_idx)

        finally:
            while ptr is not None:
                if hasattr(ptr[2], '__exit__'):
                        ptr[2].__exit__(None, None, None)
                ptr = ptr[0]

class SimpleExpressionVisitor(object):

    """
    Note:
        This class is a customization of the PyUtilib :class:`SimpleVisitor
        <pyutilib.misc.visitor.SimpleVisitor>` class that is tailored
        to efficiently walk Pyomo expression trees.  However, this class
        is not a subclass of the PyUtilib :class:`SimpleVisitor
        <pyutilib.misc.visitor.SimpleVisitor>` class because all key methods
        are reimplemented.
    """

    def visit(self, node):  #pragma: no cover
        """
        Visit a node in an expression tree and perform some operation on
        it.

        This method should be over-written by a user
        that is creating a sub-class.

        Args:
            node: a node in an expression tree

        Returns:
            nothing
        """
        pass

    def finalize(self):     #pragma: no cover
        """
        Return the "final value" of the search.

        The default implementation returns :const:`None`, because
        the traditional visitor pattern does not return a value.

        Returns:
            The final value after the search.  Default is :const:`None`.
        """
        pass

    def xbfs(self, node):
        """
        Breadth-first search of an expression tree,
        except that leaf nodes are immediately visited.

        Note:
            This method has the same functionality as the
            PyUtilib :class:`SimpleVisitor.xbfs <pyutilib.misc.visitor.SimpleVisitor.xbfs>`
            method.  The difference is that this method
            is tailored to efficiently walk Pyomo expression trees.

        Args:
            node: The root node of the expression tree that is searched.

        Returns:
            The return value is determined by the :func:`finalize` function,
            which may be defined by the user.  Defaults to :const:`None`.
        """
        dq = deque([node])
        while dq:
            current = dq.popleft()
            self.visit(current)
            #for c in self.children(current):
            for c in current.args:
                #if self.is_leaf(c):
                if c.__class__ in nonpyomo_leaf_types or not c.is_expression_type() or c.nargs() == 0:
                    self.visit(c)
                else:
                    dq.append(c)
        return self.finalize()

    def xbfs_yield_leaves(self, node):
        """
        Breadth-first search of an expression tree, except that
        leaf nodes are immediately visited.

        Note:
            This method has the same functionality as the
            PyUtilib :class:`SimpleVisitor.xbfs_yield_leaves <pyutilib.misc.visitor.SimpleVisitor.xbfs_yield_leaves>`
            method.  The difference is that this method
            is tailored to efficiently walk Pyomo expression trees.

        Args:
            node: The root node of the expression tree
                that is searched.

        Returns:
            The return value is determined by the :func:`finalize` function,
            which may be defined by the user.  Defaults to :const:`None`.
        """
        #
        # If we start with a leaf, then yield it and stop iteration
        #
        if node.__class__ in nonpyomo_leaf_types or not node.is_expression_type() or node.nargs() == 0:
            ans = self.visit(node)
            if not ans is None:
                yield ans
            return
        #
        # Iterate through the tree.
        #
        dq = deque([node])
        while dq:
            current = dq.popleft()
            #self.visit(current)
            #for c in self.children(current):
            for c in current.args:
                #if self.is_leaf(c):
                if c.__class__ in nonpyomo_leaf_types or not c.is_expression_type() or c.nargs() == 0:
                    ans = self.visit(c)
                    if not ans is None:
                        yield ans
                else:
                    dq.append(c)


class ExpressionValueVisitor(object):
    """
    Note:
        This class is a customization of the PyUtilib :class:`ValueVisitor
        <pyutilib.misc.visitor.ValueVisitor>` class that is tailored
        to efficiently walk Pyomo expression trees.  However, this class
        is not a subclass of the PyUtilib :class:`ValueVisitor
        <pyutilib.misc.visitor.ValueVisitor>` class because all key methods
        are reimplemented.
    """

    def visit(self, node, values):  #pragma: no cover
        """
        Visit a node in a tree and compute its value using
        the values of its children.

        This method should be over-written by a user
        that is creating a sub-class.

        Args:
            node: a node in a tree
            values: a list of values of this node's children

        Returns:
            The *value* for this node, which is computed using :attr:`values`
        """
        pass

    def visiting_potential_leaf(self, node):    #pragma: no cover
        """
        Visit a node and return its value if it is a leaf.

        Note:
            This method needs to be over-written for a specific
            visitor application.

        Args:
            node: a node in a tree

        Returns:
            A tuple: ``(flag, value)``.   If ``flag`` is False,
            then the node is not a leaf and ``value`` is :const:`None`.
            Otherwise, ``value`` is the computed value for this node.
        """
        raise RuntimeError("The visiting_potential_leaf method needs to be defined.")

    def finalize(self, ans):    #pragma: no cover
        """
        This method defines the return value for the search methods
        in this class.

        The default implementation returns the value of the
        initial node (aka the root node), because
        this visitor pattern computes and returns value for each
        node to enable the computation of this value.

        Args:
            ans: The final value computed by the search method.

        Returns:
            The final value after the search. Defaults to simply
            returning :attr:`ans`.
        """
        return ans

    def dfs_postorder_stack(self, node):
        """
        Perform a depth-first search in postorder using a stack
        implementation.

        Note:
            This method has the same functionality as the
            PyUtilib :class:`ValueVisitor.dfs_postorder_stack <pyutilib.misc.visitor.ValueVisitor.dfs_postorder_stack>`
            method.  The difference is that this method
            is tailored to efficiently walk Pyomo expression trees.

        Args:
            node: The root node of the expression tree
                that is searched.

        Returns:
            The return value is determined by the :func:`finalize` function,
            which may be defined by the user.
        """
        flag, value = self.visiting_potential_leaf(node)
        if flag:
            return value
        #_stack = [ (node, self.children(node), 0, len(self.children(node)), [])]
        _stack = [ (node, node._args_, 0, node.nargs(), [])]
        #
        # Iterate until the stack is empty
        #
        # Note: 1 is faster than True for Python 2.x
        #
        while 1:
            #
            # Get the top of the stack
            #   _obj        Current expression object
            #   _argList    The arguments for this expression objet
            #   _idx        The current argument being considered
            #   _len        The number of arguments
            #   _result     The return values
            #
            _obj, _argList, _idx, _len, _result = _stack.pop()
            #
            # Iterate through the arguments
            #
            while _idx < _len:
                _sub = _argList[_idx]
                _idx += 1
                flag, value = self.visiting_potential_leaf(_sub)
                if flag:
                    _result.append( value )
                else:
                    #
                    # Push an expression onto the stack
                    #
                    _stack.append( (_obj, _argList, _idx, _len, _result) )
                    _obj                    = _sub
                    #_argList                = self.children(_sub)
                    _argList                = _sub._args_
                    _idx                    = 0
                    _len                    = _sub.nargs()
                    _result                 = []
            #
            # Process the current node
            #
            ans = self.visit(_obj, _result)
            if _stack:
                #
                # "return" the recursion by putting the return value on the end of the results stack
                #
                _stack[-1][-1].append( ans )
            else:
                return self.finalize(ans)

def replace_expressions(expr,
                        substitution_map,
                        descend_into_named_expressions=True,
                        remove_named_expressions=False):
    """

    Parameters
    ----------
    expr : Pyomo expression
       The source expression
    substitution_map : dict
       A dictionary mapping object ids in the source to the replacement objects.
    descend_into_named_expressions : bool
       True if replacement should go into named expression objects, False to halt at
       a named expression
    remove_named_expressions : bool
       True if the named expressions should be replaced with a standard expression,
       and False if the named expression should be left in place

    Returns
    -------
       Pyomo expression : returns the new expression object
    """
    new_expr = ExpressionReplacementVisitor(
            substitute=substitution_map,
            descend_into_named_expressions=descend_into_named_expressions,
            remove_named_expressions=remove_named_expressions
            ).dfs_postorder_stack(expr)
    return new_expr


class ExpressionReplacementVisitor(object):
    """
    Note:
        This class is a customization of the PyUtilib :class:`ValueVisitor
        <pyutilib.misc.visitor.ValueVisitor>` class that is tailored
        to support replacement of sub-trees in a Pyomo expression
        tree.  However, this class is not a subclass of the PyUtilib
        :class:`ValueVisitor <pyutilib.misc.visitor.ValueVisitor>`
        class because all key methods are reimplemented.
    """

    def __init__(self,
                 substitute=None,
                 descend_into_named_expressions=True,
                 remove_named_expressions=False):
        """
        Contruct a visitor that is tailored to support the
        replacement of sub-trees in a pyomo expression tree.

        Args:
            memo (dict): A dictionary mapping object ids to
                objects.  This dictionary has the same semantics as
                the memo object used with ``copy.deepcopy``.  Defaults
                to None, which indicates that no user-defined
                dictionary is used.
        """
        self.enter_named_expr = descend_into_named_expressions
        self.rm_named_expr = remove_named_expressions
        if substitute is None:
            self.substitute = {}
        else:
            self.substitute = substitute

    def visit(self, node, values):
        """
        Visit and clone nodes that have been expanded.

        Note:
            This method normally does not need to be re-defined
            by a user.

        Args:
            node: The node that will be cloned.
            values (list): The list of child nodes that have been
                cloned.  These values are used to define the
                cloned node.

        Returns:
            The cloned node.  Default is to simply return the node.
        """
        return node

    def visiting_potential_leaf(self, node):    #pragma: no cover
        """
        Visit a node and return a cloned node if it is a leaf.

        Note:
            This method needs to be over-written for a specific
            visitor application.

        Args:
            node: a node in a tree

        Returns:
            A tuple: ``(flag, value)``.   If ``flag`` is False,
            then the node is not a leaf and ``value`` is :const:`None`.
            Otherwise, ``value`` is a cloned node.
        """
        _id = id(node)
        if _id in self.substitute:
            return True, self.substitute[_id]
        elif type(node) in nonpyomo_leaf_types or not node.is_expression_type():
            return True, node
        elif not self.enter_named_expr and node.is_named_expression_type():
            return True, node
        else:
            return False, None

    def finalize(self, ans):
        """
        This method defines the return value for the search methods
        in this class.

        The default implementation returns the value of the
        initial node (aka the root node), because
        this visitor pattern computes and returns value for each
        node to enable the computation of this value.

        Args:
            ans: The final value computed by the search method.

        Returns:
            The final value after the search. Defaults to simply
            returning :attr:`ans`.
        """
        return ans

    def construct_node(self, node, values):
        """
        Call the expression create_node_with_local_data() method.
        """
        return node.create_node_with_local_data( tuple(values) )

    def dfs_postorder_stack(self, node):
        """
        Perform a depth-first search in postorder using a stack
        implementation.

        This method replaces subtrees.  This method detects if the
        :func:`visit` method returns a different object.  If so, then
        the node has been replaced and search process is adapted
        to replace all subsequent parent nodes in the tree.

        Note:
            This method has the same functionality as the
            PyUtilib :class:`ValueVisitor.dfs_postorder_stack <pyutilib.misc.visitor.ValueVisitor.dfs_postorder_stack>`
            method that is tailored to support the
            replacement of sub-trees in a Pyomo expression tree.

        Args:
            node: The root node of the expression tree
                that is searched.

        Returns:
            The return value is determined by the :func:`finalize` function,
            which may be defined by the user.
        """
        if node.__class__ is LinearExpression:
            _argList = [node.constant] + node.linear_coefs + node.linear_vars
            _len = len(_argList)
            _stack = [ (node, _argList, 0, _len, [False])]
        else:
            flag, value = self.visiting_potential_leaf(node)
            if flag:
                return value
            _stack = [ (node, node._args_, 0, node.nargs(), [False])]
        #
        # Iterate until the stack is empty
        #
        # Note: 1 is faster than True for Python 2.x
        #
        while 1:
            #
            # Get the top of the stack
            #   _obj        Current expression object
            #   _argList    The arguments for this expression objet
            #   _idx        The current argument being considered
            #   _len        The number of arguments
            #   _result     The 'dirty' flag followed by return values
            #
            _obj, _argList, _idx, _len, _result = _stack.pop()
            #
            # Iterate through the arguments, entering each one
            #
            while _idx < _len:
                _sub = _argList[_idx]
                _idx += 1
                flag, value = self.visiting_potential_leaf(_sub)
                if flag:
                    if id(value) != id(_sub):
                        _result[0] = True
                    _result.append( value )
                else:
                    #
                    # Push an expression onto the stack
                    #
                    _stack.append( (_obj, _argList, _idx, _len, _result) )
                    _obj = _sub
                    _idx = 0
                    _result = [False]
                    if _sub.__class__ is LinearExpression:
                        _argList = [_sub.constant] + _sub.linear_coefs \
                                   + _sub.linear_vars
                        _len = len(_argList)
                    else:
                        _argList = _sub._args_
                        _len = _sub.nargs()
            #
            # Finalize (exit) the current node
            #
            # If the user has defined a visit() function in a
            # subclass, then call that function.  But if the user
            # hasn't created a new class and we need to, then
            # call the ExpressionReplacementVisitor.visit() function.
            #
            ans = self.visit(_obj, _result[1:])
            if ans.is_named_expression_type():
                if self.rm_named_expr:
                    ans = _result[1]
                    _result[0] = True
                else:
                    _result[0] = False
                    assert(len(_result) == 2)
                    ans.expr = _result[1]
            elif _result[0]:
                if ans.__class__ is LinearExpression:
                    ans = _result[1]
                    nterms = (len(_result)-2)//2
                    for i in range(nterms):
                        ans += _result[2+i]*_result[2+i+nterms]
                if id(ans) == id(_obj):
                    ans = self.construct_node(_obj, _result[1:])
                if ans.__class__ is MonomialTermExpression:
                    # CDL This code wass trying to determine if we needed to change the MonomialTermExpression
                    # to a ProductExpression, but it fails for the case of a MonomialExpression
                    # that has its rhs Var replaced with another MonomialExpression (and might
                    # fail for other cases as well.
                    # Rather than trying to update the logic to catch all cases, I am choosing
                    # to execute the actual product operator code instead to ensure things are
                    # consistent
                    # See WalkerTests.test_replace_expressions_with_monomial_term  in test_expr_pyomo5.py
                    # to see the behavior
                    # if ( ( ans._args_[0].__class__ not in native_numeric_types
                    #        and ans._args_[0].is_potentially_variable )
                    #      or
                    #      ( ans._args_[1].__class__ in native_numeric_types
                    #        or not ans._args_[1].is_potentially_variable() ) ):
                    #     ans.__class__ = ProductExpression
                    ans = ans._args_[0] * ans._args_[1]
                elif ans.__class__ in NPV_expression_types:
                    # For simplicity, not-potentially-variable expressions are
                    # replaced with their potentially variable counterparts.
                    ans = ans.create_potentially_variable_object()
            elif id(ans) != id(_obj):
                _result[0] = True

            if _stack:
                if _result[0]:
                    _stack[-1][-1][0] = True
                #
                # "return" the recursion by putting the return value on
                # the end of the results stack
                #
                _stack[-1][-1].append( ans )
            else:
                return self.finalize(ans)


#-------------------------------------------------------
#
# Functions used to process expression trees
#
#-------------------------------------------------------

# =====================================================
#  clone_expression
# =====================================================

def clone_expression(expr, substitute=None):
    """A function that is used to clone an expression.

    Cloning is equivalent to calling ``copy.deepcopy`` with no Block
    scope.  That is, the expression tree is duplicated, but no Pyomo
    components (leaf nodes *or* named Expressions) are duplicated.

    Args:
        expr: The expression that will be cloned.
        substitute (dict): A dictionary mapping object ids to
            objects. This dictionary has the same semantics as
            the memo object used with ``copy.deepcopy``. Defaults
            to None, which indicates that no user-defined
            dictionary is used.

    Returns:
        The cloned expression.

    """
    clone_counter._count += 1
    memo = {'__block_scope__': {id(None): False}}
    if substitute:
        memo.update(substitute)
    return deepcopy(expr, memo)


# =====================================================
#  sizeof_expression
# =====================================================

def sizeof_expression(expr):
    """
    Return the number of nodes in the expression tree.

    Args:
        expr: The root node of an expression tree.

    Returns:
        A non-negative integer that is the number of
        interior and leaf nodes in the expression tree.
    """
    def enter(node):
        return None, 1
    def accept(node, data, child_result, child_idx):
        return data + child_result
    return StreamBasedExpressionVisitor(
        enterNode=enter,
        acceptChildResult=accept,
    ).walk_expression(expr)

# =====================================================
#  evaluate_expression
# =====================================================

class _EvaluationVisitor(ExpressionValueVisitor):

    def visit(self, node, values):
        """ Visit nodes that have been expanded """
        return node._apply_operation(values)

    def visiting_potential_leaf(self, node):
        """
        Visiting a potential leaf.

        Return True if the node is not expanded.
        """
        if node.__class__ in nonpyomo_leaf_types:
            return True, node

        if node.is_expression_type():
            return False, None

        if node.is_numeric_type():
            return True, value(node)
        elif node.is_logical_type():
            return True, value(node)
        else:
            return True, node




class FixedExpressionError(Exception):

    def __init__(self, *args, **kwds):
        super(FixedExpressionError, self).__init__(*args, **kwds)


class NonConstantExpressionError(Exception):

    def __init__(self, *args, **kwds):
        super(NonConstantExpressionError, self).__init__(*args, **kwds)


class _EvaluateConstantExpressionVisitor(ExpressionValueVisitor):

    def visit(self, node, values):
        """ Visit nodes that have been expanded """
        return node._apply_operation(values)

    def visiting_potential_leaf(self, node):
        """
        Visiting a potential leaf.

        Return True if the node is not expanded.
        """
        if node.__class__ in nonpyomo_leaf_types:
            return True, node

        if node.is_expression_type():
            return False, None

        if node.is_numeric_type():
            # Get the object value.  This will also cause templates to
            # raise TemplateExpressionErrors
            try:
                val = value(node)
            except TemplateExpressionError:
                raise
            except:
                # Uninitialized Var/Param objects should be given the
                # opportunity to map the error to a NonConstant / Fixed
                # expression error
                if not node.is_fixed():
                    raise NonConstantExpressionError()
                if not node.is_constant():
                    raise FixedExpressionError()
                raise

            if not node.is_fixed():
                raise NonConstantExpressionError()
            if not node.is_constant():
                raise FixedExpressionError()
            return True, val

        return True, node


def evaluate_expression(exp, exception=True, constant=False):
    """Evaluate the value of the expression.

    Args:
        expr: The root node of an expression tree.
        exception (bool): A flag that indicates whether
            exceptions are raised.  If this flag is
            :const:`False`, then an exception that
            occurs while evaluating the expression
            is caught and the return value is :const:`None`.
            Default is :const:`True`.
        constant (bool): If True, constant expressions are
            evaluated and returned but nonconstant expressions
            raise either FixedExpressionError or
            NonconstantExpressionError (default=False).

    Returns:
        A floating point value if the expression evaluates
        normally, or :const:`None` if an exception occurs
        and is caught.

    """
    if constant:
        visitor = _EvaluateConstantExpressionVisitor()
    else:
        visitor = _EvaluationVisitor()
    try:
        return visitor.dfs_postorder_stack(exp)

    except ( TemplateExpressionError, ValueError, TypeError,
             NonConstantExpressionError, FixedExpressionError ):
        # Errors that we want to be able to suppress:
        #
        #   TemplateExpressionError: raised when generating expression
        #      templates
        #   FixedExpressionError, NonConstantExpressionError: raised
        #      when processing expressions that are expected to be fixed
        #      (e.g., indices)
        #   ValueError: "standard" expression value errors
        #   TypeError: This can be raised in Python3 when evaluating a
        #      operation returns a complex number (e.g., sqrt(-1))
        if exception:
            raise
        return None


# =====================================================
#  identify_components
# =====================================================

class _ComponentVisitor(SimpleExpressionVisitor):

    def __init__(self, types):
        self.seen = set()
        if types.__class__ is set:
            self.types = types
        else:
            self.types = set(types)

    def visit(self, node):
        if node.__class__ in self.types:
            if id(node) in self.seen:
                return
            self.seen.add(id(node))
            return node


def identify_components(expr, component_types):
    """
    A generator that yields a sequence of nodes
    in an expression tree that belong to a specified set.

    Args:
        expr: The root node of an expression tree.
        component_types (set or list): A set of class
            types that will be matched during the search.

    Yields:
        Each node that is found.
    """
    #
    # OPTIONS:
    # component_types - set (or list) if class types to find
    # in the expression.
    #
    visitor = _ComponentVisitor(component_types)
    for v in visitor.xbfs_yield_leaves(expr):
        yield v


# =====================================================
#  identify_variables
# =====================================================

class _VariableVisitor(SimpleExpressionVisitor):

    def __init__(self):
        self.seen = set()

    def visit(self, node):
        if node.__class__ in nonpyomo_leaf_types:
            return

        if node.is_variable_type():
            if id(node) in self.seen:
                return
            self.seen.add(id(node))
            return node

        if node.is_expression_type() and isinstance(node, LinearExpression):
            if id(node) in self.seen:
                return
            self.seen.add(id(node))

            def unique_vars_generator():
                for var in node.linear_vars:
                    if id(var) in self.seen:
                        continue
                    self.seen.add(id(var))
                    yield var
            return tuple(v for v in unique_vars_generator())


def identify_variables(expr, include_fixed=True):
    """
    A generator that yields a sequence of variables
    in an expression tree.

    Args:
        expr: The root node of an expression tree.
        include_fixed (bool): If :const:`True`, then
            this generator will yield variables whose
            value is fixed.  Defaults to :const:`True`.

    Yields:
        Each variable that is found.
    """
    visitor = _VariableVisitor()
    if include_fixed:
        for v in visitor.xbfs_yield_leaves(expr):
            if isinstance(v, tuple):
                for v_i in v:
                    yield v_i
            else:
                yield v
    else:
        for v in visitor.xbfs_yield_leaves(expr):
            if isinstance(v, tuple):
                for v_i in v:
                    if not v_i.is_fixed():
                        yield v_i
            else:
                if not v.is_fixed():
                    yield v


# =====================================================
#  identify_mutable_parameters
# =====================================================

class _MutableParamVisitor(SimpleExpressionVisitor):

    def __init__(self):
        self.seen = set()

    def visit(self, node):
        if node.__class__ in nonpyomo_leaf_types:
            return

        # TODO: Confirm that this has the right semantics
<<<<<<< HEAD
        if not node.is_variable_type() and not node.is_constant():
=======
        if (not node.is_variable_type() and node.is_fixed()
                and not node.is_constant()):
>>>>>>> 62d20928
            if id(node) in self.seen:
                return
            self.seen.add(id(node))
            return node


def identify_mutable_parameters(expr):
    """
    A generator that yields a sequence of mutable
    parameters in an expression tree.

    Args:
        expr: The root node of an expression tree.

    Yields:
        Each mutable parameter that is found.
    """
    visitor = _MutableParamVisitor()
    for v in visitor.xbfs_yield_leaves(expr):
        yield v


# =====================================================
#  polynomial_degree
# =====================================================

class _PolynomialDegreeVisitor(ExpressionValueVisitor):

    def visit(self, node, values):
        """ Visit nodes that have been expanded """
        return node._compute_polynomial_degree(values)

    def visiting_potential_leaf(self, node):
        """
        Visiting a potential leaf.

        Return True if the node is not expanded.
        """
        if node.__class__ in nonpyomo_leaf_types:
            return True, 0

        if node.is_expression_type():
            return False, None

        if node.is_numeric_type():
            return True, 0 if node.is_fixed() else 1
        else:
            return True, node


def polynomial_degree(node):
    """
    Return the polynomial degree of the expression.

    Args:
        node: The root node of an expression tree.

    Returns:
        A non-negative integer that is the polynomial
        degree if the expression is polynomial, or :const:`None` otherwise.
    """
    visitor = _PolynomialDegreeVisitor()
    return visitor.dfs_postorder_stack(node)


# =====================================================
#  _expression_is_fixed
# =====================================================

class _IsFixedVisitor(ExpressionValueVisitor):
    """
    NOTE: This doesn't check if combiner logic is
    all or any and short-circuit the test.  It's
    not clear that that is an important optimization.
    """

    def visit(self, node, values):
        """ Visit nodes that have been expanded """
        return node._is_fixed(values)

    def visiting_potential_leaf(self, node):
        """
        Visiting a potential leaf.

        Return True if the node is not expanded.
        """
        if node.__class__ in nonpyomo_leaf_types:
            return True, True

        elif node.is_expression_type():
            return False, None

        elif node.is_numeric_type():
            return True, node.is_fixed()

        return True, node


def _expression_is_fixed(node):
    """
    Return the polynomial degree of the expression.

    Args:
        node: The root node of an expression tree.

    Returns:
        A non-negative integer that is the polynomial
        degree if the expression is polynomial, or :const:`None` otherwise.
    """
    visitor = _IsFixedVisitor()
    return visitor.dfs_postorder_stack(node)


# =====================================================
#  expression_to_string
# =====================================================

class _ToStringVisitor(ExpressionValueVisitor):

    def __init__(self, verbose, smap, compute_values):
        super(_ToStringVisitor, self).__init__()
        self.verbose = verbose
        self.smap = smap
        self.compute_values = compute_values

    def visit(self, node, values):
        """ Visit nodes that have been expanded """
        tmp = []
        for i,val in enumerate(values):
            arg = node._args_[i]

            if arg is None:
                tmp.append('Undefined')                 # TODO: coverage
            elif arg.__class__ in native_numeric_types:
                tmp.append(val)
            elif arg.__class__ in nonpyomo_leaf_types:
                tmp.append("'{0}'".format(val))
            else:
                parens = False
                if not self.verbose and arg.is_expression_type():
                    if node._precedence() < arg._precedence():
                        parens = True
                    elif node._precedence() == arg._precedence():
                        if i == 0:
                            parens = node._associativity() != 1
                        elif i == len(node._args_)-1:
                            parens = node._associativity() != -1
                        else:
                            parens = True
                if parens:
                    tmp.append("({0})".format(val))
                else:
                    tmp.append(val)

        return node._to_string(tmp, self.verbose, self.smap, self.compute_values)

    def visiting_potential_leaf(self, node):
        """
        Visiting a potential leaf.

        Return True if the node is not expanded.
        """
        if node is None:
            return True, None                           # TODO: coverage

        if node.__class__ in nonpyomo_leaf_types:
            return True, str(node)

        if node.is_expression_type():
            return False, None

        if node.is_variable_type():
            if not node.fixed:
                return True, node.to_string(verbose=self.verbose, smap=self.smap, compute_values=False)
            return True, node.to_string(verbose=self.verbose, smap=self.smap, compute_values=self.compute_values)

        if hasattr(node, 'to_string'):
            return True, node.to_string(verbose=self.verbose, smap=self.smap, compute_values=self.compute_values)
        else:
            return True, str(node)


def expression_to_string(expr, verbose=None, labeler=None, smap=None, compute_values=False):
    """
    Return a string representation of an expression.

    Args:
        expr: The root node of an expression tree.
        verbose (bool): If :const:`True`, then the output is
            a nested functional form.  Otherwise, the output
            is an algebraic expression.  Default is :const:`False`.
        labeler:  If specified, this labeler is used to label
            variables in the expression.
        smap:  If specified, this :class:`SymbolMap <pyomo.core.expr.symbol_map.SymbolMap>` is
            used to cache labels.
        compute_values (bool): If :const:`True`, then
            parameters and fixed variables are evaluated before the
            expression string is generated.  Default is :const:`False`.

    Returns:
        A string representation for the expression.
    """
    verbose = common.TO_STRING_VERBOSE if verbose is None else verbose
    #
    # Setup the symbol map
    #
    if labeler is not None:
        if smap is None:
            smap = SymbolMap()
        smap.default_labeler = labeler
    #
    # Create and execute the visitor pattern
    #
    visitor = _ToStringVisitor(verbose, smap, compute_values)
    return visitor.dfs_postorder_stack(expr)<|MERGE_RESOLUTION|>--- conflicted
+++ resolved
@@ -1181,12 +1181,8 @@
             return
 
         # TODO: Confirm that this has the right semantics
-<<<<<<< HEAD
-        if not node.is_variable_type() and not node.is_constant():
-=======
         if (not node.is_variable_type() and node.is_fixed()
                 and not node.is_constant()):
->>>>>>> 62d20928
             if id(node) in self.seen:
                 return
             self.seen.add(id(node))
