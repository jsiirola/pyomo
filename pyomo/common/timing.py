--- conflicted
+++ resolved
@@ -237,14 +237,9 @@
                 # so this does not hit (and get handled by) the local
                 # pyomo.common.timing logger.
                 deprecation_warning(
-<<<<<<< HEAD
-                    "'ostream', and 'logger' should be specified "
-                    "as keyword arguments", version='TBD',
+                    "tic(): 'ostream' and 'logger' should be "
+                    "specified as keyword arguments", version='TBD',
                     logger=__package__)
-=======
-                    "tic(): 'ostream' and 'logger' should be "
-                    "specified as keyword arguments", version='TBD')
->>>>>>> 1a07b44f
                 ostream, *args = args
                 if args:
                     logger, *args = args
@@ -286,14 +281,9 @@
             # so this does not hit (and get handled by) the local
             # pyomo.common.timing logger.
             deprecation_warning(
-<<<<<<< HEAD
-                "'delta', 'ostream', and 'logger' should be specified "
-                "as keyword arguments", version='TBD',
+                "toc(): 'delta', 'ostream', and 'logger' should be "
+                "specified as keyword arguments", version='TBD',
                 logger=__package__)
-=======
-                "toc(): 'delta', 'ostream', and 'logger' should be "
-                "specified as keyword arguments", version='TBD')
->>>>>>> 1a07b44f
             delta, *args = args
             if args:
                 ostream, *args = args
