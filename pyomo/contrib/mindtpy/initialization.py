--- conflicted
+++ resolved
@@ -10,16 +10,12 @@
 
 """Initialization functions."""
 from __future__ import division
-
-<<<<<<< HEAD
-from pyomo.contrib.gdpopt.util import SuppressInfeasibleWarning, _DoNothing, copy_var_list_values
-from pyomo.contrib.mindtpy.cut_generation import add_oa_cuts
-=======
-from pyomo.contrib.gdpopt.util import SuppressInfeasibleWarning, _DoNothing, copy_var_list_values, get_main_elapsed_time
-from pyomo.contrib.mindtpy.cut_generation import (
-    add_oa_cuts, add_affine_cuts, add_objective_linearization,
-)
->>>>>>> 2f457146
+import logging
+from pyomo.contrib.gdpopt.util import (SuppressInfeasibleWarning, _DoNothing,
+                                       copy_var_list_values,
+                                       get_main_elapsed_time)
+from pyomo.contrib.mindtpy.cut_generation import (add_oa_cuts,
+                                                  add_affine_cuts)
 from pyomo.contrib.mindtpy.nlp_solve import solve_NLP_subproblem
 from pyomo.contrib.mindtpy.util import (calc_jacobians)
 from pyomo.core import (ConstraintList, Objective,
@@ -31,8 +27,9 @@
                                              handle_NLP_subproblem_infeasible,
                                              handle_NLP_subproblem_other_termination)
 from pyomo.contrib.mindtpy.util import var_bound_add
-from pyomo.contrib.mindtpy.cut_generation import (add_oa_cuts, add_ecp_cuts)
 import math
+
+logger = logging.getLogger('pyomo.contrib.mindtpy')
 
 
 def MindtPy_initialize_master(solve_data, config):
@@ -238,10 +235,10 @@
             'MILP master problem is infeasible. '
             'Problem may have no more feasible '
             'binary configurations.')
-    elif subprob_terminate_cond is tc.maxTimeLimit:
+    elif solve_terminate_cond is tc.maxTimeLimit:
         config.logger.info(
             'NLP subproblem failed to converge within time limit.')
-    elif subprob_terminate_cond is tc.maxIterations:
+    elif solve_terminate_cond is tc.maxIterations:
         config.logger.info(
             'NLP subproblem failed to converge within iteration limit.')
     else:
