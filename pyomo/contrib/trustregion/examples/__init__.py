#  ___________________________________________________________________________
#
#  Pyomo: Python Optimization Modeling Objects
#  Copyright 2017 National Technology and Engineering Solutions of Sandia, LLC
#  Under the terms of Contract DE-NA0003525 with National Technology and
#  Engineering Solutions of Sandia, LLC, the U.S. Government retains certain
#  rights in this software.
<<<<<<< HEAD
#  This software is distributed under the 3-clause BSD License.
#  ___________________________________________________________________________
=======
#
#  Development of this module was conducted as part of the Institute for
#  the Design of Advanced Energy Systems (IDAES) with support through the
#  Simulation-Based Engineering, Crosscutting Research Program within the
#  U.S. Department of Energy’s Office of Fossil Energy and Carbon Management.
#
#  This software is distributed under the 3-clause BSD License.
#  ___________________________________________________________________________

>>>>>>> 3e6a869b
<|MERGE_RESOLUTION|>--- conflicted
+++ resolved
@@ -5,10 +5,6 @@
 #  Under the terms of Contract DE-NA0003525 with National Technology and
 #  Engineering Solutions of Sandia, LLC, the U.S. Government retains certain
 #  rights in this software.
-<<<<<<< HEAD
-#  This software is distributed under the 3-clause BSD License.
-#  ___________________________________________________________________________
-=======
 #
 #  Development of this module was conducted as part of the Institute for
 #  the Design of Advanced Energy Systems (IDAES) with support through the
@@ -18,4 +14,3 @@
 #  This software is distributed under the 3-clause BSD License.
 #  ___________________________________________________________________________
 
->>>>>>> 3e6a869b
