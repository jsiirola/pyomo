#  ___________________________________________________________________________
#
#  Pyomo: Python Optimization Modeling Objects
#  Copyright 2017 National Technology and Engineering Solutions of Sandia, LLC
#  Under the terms of Contract DE-NA0003525 with National Technology and
#  Engineering Solutions of Sandia, LLC, the U.S. Government retains certain
#  rights in this software.
#  This software is distributed under the 3-clause BSD License.
#  ___________________________________________________________________________

#
# Problem Writer for BARON .bar Format Files
#

import itertools
import logging
import math
from six import iteritems, StringIO, iterkeys
from six.moves import xrange
from pyutilib.math import isclose

from pyomo.opt import ProblemFormat
from pyomo.opt.base import AbstractProblemWriter, WriterFactory
from pyomo.core.expr.numvalue import (
    is_fixed, value, native_numeric_types, native_types, nonpyomo_leaf_types,
)
from pyomo.core.expr import current as EXPR
from pyomo.core.base import (SortComponents,
                             SymbolMap,
                             ShortNameLabeler,
                             NumericLabeler,
                             BooleanSet, Constraint,
                             IntegerSet, Objective,
                             Var, Param)
from pyomo.core.base.component import ActiveComponent
from pyomo.core.base.set_types import *
from pyomo.core.kernel.base import ICategorizedObject
#CLH: EXPORT suffixes "constraint_types" and "branching_priorities"
#     pass their respective information to the .bar file
import pyomo.core.base.suffix
import pyomo.core.kernel.suffix
from pyomo.core.kernel.block import IBlock
from pyomo.repn.util import valid_expr_ctypes_minlp, \
    valid_active_ctypes_minlp, ftoa

logger = logging.getLogger('pyomo.core')

<<<<<<< HEAD

def _ftoa(val):
    if val is None:
        return val
    if type(val) not in native_numeric_types:
        if is_fixed(val):
            val = value(val)
        else:
            raise ValueError("non-fixed bound or weight: " + str(exp))

    a = _precision_str % val
    i = len(a)
    while i > 1:
        try:
            if float(a[:i-1]) == val:
                i -= 1
            else:
                break
        except:
            break
    if i == len(a):
        logger.warning(
            "converting %s to string resulted in loss of precision" % val)
    #if a.startswith('1.57'):
    #    raise RuntimeError("wtf %s %s, %s" % ( val, a, i))
    return a[:i]

#Copied from cpxlp.py:
# Keven Hunter made a nice point about using %.16g in his attachment
# to ticket #4319. I am adjusting this to %.17g as this mocks the
# behavior of using %r (i.e., float('%r'%<number>) == <number>) with
# the added benefit of outputting (+/-). The only case where this
# fails to mock the behavior of %r is for large (long) integers (L),
# which is a rare case to run into and is probably indicative of
# other issues with the model.
# *** NOTE ***: If you use 'r' or 's' here, it will break code that
#               relies on using '%+' before the formatting character
#               and you will need to go add extra logic to output
#               the number's sign.
_precision_str = '%.17g'


=======
>>>>>>> 095c994a
#
# A visitor pattern that creates a string for an expression
# that is compatible with the BARON syntax.
#
class ToBaronVisitor(EXPR.ExpressionValueVisitor):

    def __init__(self, variables, smap):
        super(ToBaronVisitor, self).__init__()
        self.variables = variables
        self.smap = smap

    def visit(self, node, values):
        """ Visit nodes that have been expanded """
        tmp = []
        for i,val in enumerate(values):
            arg = node._args_[i]

            if arg is None:
                tmp.append('Undefined')                 # TODO: coverage
            else:
                parens = False
                if val and val[0] in '-+':
                    parens = True
                elif arg.__class__ in native_numeric_types:
                    pass
                elif arg.__class__ in nonpyomo_leaf_types:
                    val = "'{0}'".format(val)
                elif arg.is_expression_type():
                    if node._precedence() < arg._precedence():
                        parens = True
                    elif node._precedence() == arg._precedence():
                        if i == 0:
                            parens = node._associativity() != 1
                        elif i == len(node._args_)-1:
                            parens = node._associativity() != -1
                        else:
                            parens = True
                if parens:
                    tmp.append("({0})".format(val))
                else:
                    tmp.append(val)

        if node.__class__ in EXPR.NPV_expression_types:
            return ftoa(value(node))

        if node.__class__ is EXPR.LinearExpression:
            for v in node.linear_vars:
                self.variables.add(id(v))

        if node.__class__ in {
                EXPR.ProductExpression, EXPR.MonomialTermExpression}:
            if tmp[0] in node._to_string.minus_one:
                return "- {0}".format(tmp[1])
            if tmp[0] in node._to_string.one:
                return tmp[1]
            return "{0} * {1}".format(tmp[0], tmp[1])
        elif node.__class__ is EXPR.PowExpression:
            x,y = node.args
            if type(x) not in native_types and not x.is_fixed() and \
               type(y) not in native_types and not y.is_fixed():
                # Per the BARON manual, x ^ y is allowed as long as x
                # and y are not both variables
                return "exp(({1}) * log({0}))".format(tmp[0], tmp[1])
            else:
                return "{0} ^ {1}".format(tmp[0], tmp[1])
        elif node.__class__ is EXPR.UnaryFunctionExpression:
            if node.name == "sqrt":
                return "{0} ^ 0.5".format(tmp[0])
            elif node.name == 'log10':
                return "{0} * log({1})".format(math.log10(math.e), tmp[0])
            elif node.name in {'exp','log'}:
                return node._to_string(tmp, None, self.smap, True)
            else:
                raise RuntimeError(
                    'The BARON .BAR format does not support the unary '
                    'function "%s".' % (node.name,))
        elif node.__class__ is EXPR.AbsExpression:
            return "({0} ^ 2) ^ 0.5".format(tmp[0])
        else:
            return node._to_string(tmp, None, self.smap, True)

    def visiting_potential_leaf(self, node):
        """
        Visiting a potential leaf.

        Return True if the node is not expanded.
        """
        #print("ISLEAF")
        #print(node.__class__)
        if node is None:
            return True, None

        if node.__class__ in native_types:
            return True, ftoa(node)

        if node.is_expression_type():
            # we will descend into this, so type checking will happen later
            if node.is_component_type():
                self.treechecker(node)
            return False, None

        if node.is_component_type():
            if isinstance(node, ICategorizedObject):
                _ctype = node.ctype
            else:
                _ctype = node.type()
            if _ctype not in valid_expr_ctypes_minlp:
                # Make sure all components in active constraints
                # are basic ctypes we know how to deal with.
                raise RuntimeError(
                    "Unallowable component '%s' of type %s found in an active "
                    "constraint or objective.\nThe GAMS writer cannot export "
                    "expressions with this component type."
                    % (node.name, _ctype.__name__))

        if node.is_variable_type():
            if node.fixed:
                return True, ftoa(value(node))
            else:
                self.variables.add(id(node))
                label = self.smap.getSymbol(node)
                return True, label

        return True, ftoa(value(node))


def expression_to_string(expr, variables, labeler=None, smap=None):
    if labeler is not None:
        if smap is None:
            smap = SymbolMap()
        smap.default_labeler = labeler
    visitor = ToBaronVisitor(variables, smap)
    return visitor.dfs_postorder_stack(expr)



# TODO: The to_string function is handy, but the fact that
#       it calls .name under the hood for all components
#       everywhere they are used will present ENORMOUS
#       overhead for components that have a large index set.
#       It might be worth adding an extra keyword to that
#       function that takes a "labeler" or "symbol_map" for
#       writing non-expression components.

@WriterFactory.register('bar', 'Generate the corresponding BARON BAR file.')
class ProblemWriter_bar(AbstractProblemWriter):

    def __init__(self):

        AbstractProblemWriter.__init__(self, ProblemFormat.bar)

    def _write_equations_section(self,
                                 model,
                                 output_file,
                                 all_blocks_list,
                                 active_components_data_var,
                                 symbol_map,
                                 c_labeler,
                                 output_fixed_variable_bounds,
                                 skip_trivial_constraints,
                                 sorter):

        referenced_variable_ids = set()

        def _skip_trivial(constraint_data):
            if skip_trivial_constraints:
                if constraint_data._linear_canonical_form:
                    repn = constraint_data.canonical_form()
                    if (repn.variables is None) or \
                       (len(repn.variables) == 0):
                        return True
                elif constraint_data.body.polynomial_degree() == 0:
                    return True
            return False

        #
        # Check for active suffixes to export
        #
        if isinstance(model, IBlock):
            suffix_gen = lambda b: ((suf.storage_key, suf) \
                                    for suf in pyomo.core.kernel.suffix.\
                                    export_suffix_generator(b,
                                                            active=True,
                                                            descend_into=False))
        else:
            suffix_gen = lambda b: pyomo.core.base.suffix.\
                         active_export_suffix_generator(b)
        r_o_eqns = []
        c_eqns = []
        l_eqns = []
        branching_priorities_suffixes = []
        for block in all_blocks_list:
            for name, suffix in suffix_gen(block):
                if name == 'branching_priorities':
                    branching_priorities_suffixes.append(suffix)
                elif name == 'constraint_types':
                    for constraint_data, constraint_type in iteritems(suffix):
                        if not _skip_trivial(constraint_data):
                            if constraint_type.lower() == 'relaxationonly':
                                r_o_eqns.append(constraint_data)
                            elif constraint_type.lower() == 'convex':
                                c_eqns.append(constraint_data)
                            elif constraint_type.lower() == 'local':
                                l_eqns.append(constraint_data)
                            else:
                                raise ValueError(
                                    "A suffix '%s' contained an invalid value: %s\n"
                                    "Choices are: [relaxationonly, convex, local]"
                                    % (suffix.name, constraint_type))
                else:
                    raise ValueError(
                        "The BARON writer can not export suffix with name '%s'. "
                        "Either remove it from block '%s' or deactivate it."
                        % (block.name, name))

        non_standard_eqns = r_o_eqns + c_eqns + l_eqns

        #
        # EQUATIONS
        #

        #Equation Declaration
        n_roeqns = len(r_o_eqns)
        n_ceqns = len(c_eqns)
        n_leqns = len(l_eqns)
        eqns = []

        # Alias the constraints by declaration order since Baron does not
        # include the constraint names in the solution file. It is important
        # that this alias not clash with any real constraint labels, hence
        # the use of the ".c<integer>" template. It is not possible to declare
        # a component having this type of name when using standard syntax.
        # There are ways to do it, but it is unlikely someone will.
        order_counter = 0
        alias_template = ".c%d"
        output_file.write('EQUATIONS ')
        output_file.write("c_e_FIX_ONE_VAR_CONST__")
        order_counter += 1
        for block in all_blocks_list:

            for constraint_data in block.component_data_objects(Constraint,
                                                                active=True,
                                                                sort=sorter,
                                                                descend_into=False):

                if (not constraint_data.has_lb()) and \
                   (not constraint_data.has_ub()):
                    assert not constraint_data.equality
                    continue # non-binding, so skip

                if (not _skip_trivial(constraint_data)) and \
                   (constraint_data not in non_standard_eqns):

                    eqns.append(constraint_data)

                    con_symbol = symbol_map.createSymbol(constraint_data, c_labeler)
                    assert not con_symbol.startswith('.')
                    assert con_symbol != "c_e_FIX_ONE_VAR_CONST__"

                    symbol_map.alias(constraint_data,
                                      alias_template % order_counter)
                    output_file.write(", "+str(con_symbol))
                    order_counter += 1

        output_file.write(";\n\n")

        if n_roeqns > 0:
            output_file.write('RELAXATION_ONLY_EQUATIONS ')
            for i, constraint_data in enumerate(r_o_eqns):
                con_symbol = symbol_map.createSymbol(constraint_data, c_labeler)
                assert not con_symbol.startswith('.')
                assert con_symbol != "c_e_FIX_ONE_VAR_CONST__"
                symbol_map.alias(constraint_data,
                                  alias_template % order_counter)
                if i == n_roeqns-1:
                    output_file.write(str(con_symbol)+';\n\n')
                else:
                    output_file.write(str(con_symbol)+', ')
                order_counter += 1

        if n_ceqns > 0:
            output_file.write('CONVEX_EQUATIONS ')
            for i, constraint_data in enumerate(c_eqns):
                con_symbol = symbol_map.createSymbol(constraint_data, c_labeler)
                assert not con_symbol.startswith('.')
                assert con_symbol != "c_e_FIX_ONE_VAR_CONST__"
                symbol_map.alias(constraint_data,
                                  alias_template % order_counter)
                if i == n_ceqns-1:
                    output_file.write(str(con_symbol)+';\n\n')
                else:
                    output_file.write(str(con_symbol)+', ')
                order_counter += 1

        if n_leqns > 0:
            output_file.write('LOCAL_EQUATIONS ')
            for i, constraint_data in enumerate(l_eqns):
                con_symbol = symbol_map.createSymbol(constraint_data, c_labeler)
                assert not con_symbol.startswith('.')
                assert con_symbol != "c_e_FIX_ONE_VAR_CONST__"
                symbol_map.alias(constraint_data,
                                  alias_template % order_counter)
                if i == n_leqns-1:
                    output_file.write(str(con_symbol)+';\n\n')
                else:
                    output_file.write(str(con_symbol)+', ')
                order_counter += 1

        # Create a dictionary of baron variable names to match to the
        # strings that constraint.to_string() prints. An important
        # note is that the variable strings are padded by spaces so
        # that whole variable names are recognized, and simple
        # variable names are not identified inside longer names.
        # Example: ' x[1] ' -> ' x3 '
        #FIXME: 7/18/14 CLH: This may cause mistakes if spaces in
        #                    variable names are allowed
        if isinstance(model, IBlock):
            mutable_param_gen = lambda b: \
                                b.components(ctype=Param,
                                             descend_into=False)
        else:
            def mutable_param_gen(b):
                for param in block.component_objects(Param):
                    if param._mutable and param.is_indexed():
                        param_data_iter = \
                            (param_data for index, param_data
                             in iteritems(param))
                    elif not param.is_indexed():
                        param_data_iter = iter([param])
                    else:
                        param_data_iter = iter([])

                    for param_data in param_data_iter:
                        yield param_data

        if False:
            #
            # This was part of a merge from master that caused
            # test failures.  But commenting this out didn't cause additional failures!?!
            #
            vstring_to_var_dict = {}
            vstring_to_bar_dict = {}
            pstring_to_bar_dict = {}
            for block in all_blocks_list:
                for var_data in active_components_data_var[id(block)]:
                    variable_stream = StringIO()
                    var_data.to_string(ostream=variable_stream, verbose=False)
                    variable_string = variable_stream.getvalue()
                    variable_string = ' '+variable_string+' '
                    vstring_to_var_dict[variable_string] = var_data
                    if output_fixed_variable_bounds or (not var_data.fixed):
                        vstring_to_bar_dict[variable_string] = \
                            ' '+object_symbol_dictionary[id(var_data)]+' '
                    else:
                        assert var_data.value is not None
                        vstring_to_bar_dict[variable_string] = \
                            ftoa(var_data.value)

                for param_data in mutable_param_gen(block):
                    param_stream = StringIO()
                    param_data.to_string(ostream=param_stream, verbose=False)
                    param_string = param_stream.getvalue()

                    param_string = ' '+param_string+' '
                    pstring_to_bar_dict[param_string] = ftoa(param_data())

        # Equation Definition
        output_file.write('c_e_FIX_ONE_VAR_CONST__:  ONE_VAR_CONST__  == 1;\n');
        for constraint_data in itertools.chain(eqns,
                                               r_o_eqns,
                                               c_eqns,
                                               l_eqns):

            variables = set()
            #print(symbol_map.byObject.keys())
            eqn_body = expression_to_string(constraint_data.body, variables, smap=symbol_map)
            #print(symbol_map.byObject.keys())
            referenced_variable_ids.update(variables)

            if len(variables) == 0:
                assert not skip_trivial_constraints
                eqn_body += " + 0 * ONE_VAR_CONST__ "

            # 7/29/14 CLH:
            #FIXME: Baron doesn't handle many of the
            #       intrinsic_functions available in pyomo. The
            #       error message given by baron is also very
            #       weak.  Either a function here to re-write
            #       unallowed expressions or a way to track solver
            #       capability by intrinsic_expression would be
            #       useful.
            ##########################

            con_symbol = symbol_map.byObject[id(constraint_data)]
            output_file.write(str(con_symbol) + ': ')

            # Fill in the left and right hand side (constants) of
            #  the equations

            # Equality constraint
            if constraint_data.equality:
                eqn_lhs = ''
                eqn_rhs = ' == ' + ftoa(constraint_data.upper)

            # Greater than constraint
            elif not constraint_data.has_ub():
                eqn_rhs = ' >= ' + ftoa(constraint_data.lower)
                eqn_lhs = ''

            # Less than constraint
            elif not constraint_data.has_lb():
                eqn_rhs = ' <= ' + ftoa(constraint_data.upper)
                eqn_lhs = ''

            # Double-sided constraint
            elif constraint_data.has_lb() and \
                 constraint_data.has_ub():
                eqn_lhs = ftoa(constraint_data.lower) + \
                          ' <= '
                eqn_rhs = ' <= ' + ftoa(constraint_data.upper)

            eqn_string = eqn_lhs + eqn_body + eqn_rhs + ';\n'
            output_file.write(eqn_string)

        #
        # OBJECTIVE
        #

        output_file.write("\nOBJ: ")

        n_objs = 0
        for block in all_blocks_list:

            for objective_data in block.component_data_objects(Objective,
                                                               active=True,
                                                               sort=sorter,
                                                               descend_into=False):

                n_objs += 1
                if n_objs > 1:
                    raise ValueError("The BARON writer has detected multiple active "
                                     "objective functions on model %s, but "
                                     "currently only handles a single objective."
                                     % (model.name))

                # create symbol
                symbol_map.createSymbol(objective_data, c_labeler)
                symbol_map.alias(objective_data, "__default_objective__")

                if objective_data.is_minimizing():
                    output_file.write("minimize ")
                else:
                    output_file.write("maximize ")

                variables = set()
                #print(symbol_map.byObject.keys())
                obj_string = expression_to_string(objective_data.expr, variables, smap=symbol_map)
                #print(symbol_map.byObject.keys())
                referenced_variable_ids.update(variables)


        output_file.write(obj_string+";\n\n")
        #referenced_variable_ids.update(symbol_map.byObject.keys())

        return referenced_variable_ids, branching_priorities_suffixes

    def __call__(self,
                 model,
                 output_filename,
                 solver_capability,
                 io_options):

        # Make sure not to modify the user's dictionary, they may be
        # reusing it outside of this call
        io_options = dict(io_options)

        # NOTE: io_options is a simple dictionary of keyword-value
        #       pairs specific to this writer.
        symbolic_solver_labels = \
            io_options.pop("symbolic_solver_labels", False)
        labeler = io_options.pop("labeler", None)

        # How much effort do we want to put into ensuring the
        # LP file is written deterministically for a Pyomo model:
        #    0 : None
        #    1 : sort keys of indexed components (default)
        #    2 : sort keys AND sort names (over declaration order)
        file_determinism = io_options.pop("file_determinism", 1)

        sorter = SortComponents.unsorted
        if file_determinism >= 1:
            sorter = sorter | SortComponents.indices
            if file_determinism >= 2:
                sorter = sorter | SortComponents.alphabetical

        output_fixed_variable_bounds = \
            io_options.pop("output_fixed_variable_bounds", False)

        # Skip writing constraints whose body section is fixed (i.e.,
        # no variables)
        skip_trivial_constraints = \
            io_options.pop("skip_trivial_constraints", False)

        # Note: Baron does not allow specification of runtime
        #       option outside of this file, so we add support
        #       for them here
        solver_options = io_options.pop("solver_options", {})

        if len(io_options):
            raise ValueError(
                "ProblemWriter_baron_writer passed unrecognized io_options:\n\t" +
                "\n\t".join("%s = %s" % (k,v) for k,v in iteritems(io_options)))

        if symbolic_solver_labels and (labeler is not None):
            raise ValueError("Baron problem writer: Using both the "
                             "'symbolic_solver_labels' and 'labeler' "
                             "I/O options is forbidden")

        # Make sure there are no strange ActiveComponents. The expression
        # walker will handle strange things in constraints later.
        model_ctypes = model.collect_ctypes(active=True)
        invalids = set()
        for t in (model_ctypes - valid_active_ctypes_minlp):
            if issubclass(t, ActiveComponent):
                invalids.add(t)
        if len(invalids):
            invalids = [t.__name__ for t in invalids]
            raise RuntimeError(
                "Unallowable active component(s) %s.\nThe BARON writer cannot "
                "export models with this component type." %
                ", ".join(invalids))

        if output_filename is None:
            output_filename = model.name + ".bar"

        output_file=open(output_filename, "w")

        # Process the options. Rely on baron to catch
        # and reset bad option values
        output_file.write("OPTIONS {\n")
        summary_found = False
        if len(solver_options):
            for key, val in iteritems(solver_options):
                if (key.lower() == 'summary'):
                    summary_found = True
                if key.endswith("Name"):
                    output_file.write(key+": \""+str(val)+"\";\n")
                else:
                    output_file.write(key+": "+str(val)+";\n")
        if not summary_found:
            # The 'summary option is defaulted to 0, so that no
            # summary file is generated in the directory where the
            # user calls baron. Check if a user explicitly asked for
            # a summary file.
            output_file.write("Summary: 0;\n")
        output_file.write("}\n\n")

        if symbolic_solver_labels:
            # Note that the Var and Constraint labelers must use the
            # same labeler, so that we can correctly detect name
            # collisions (which can arise when we truncate the labels to
            # the max allowable length.  BARON requires all identifiers
            # to start with a letter.  We will (randomly) choose "s_"
            # (for 'shortened')
            v_labeler = c_labeler = ShortNameLabeler(
                15, prefix='s_', suffix='_', caseInsensitive=True,
                legalRegex='^[a-zA-Z]')
        elif labeler is None:
            v_labeler = NumericLabeler('x')
            c_labeler = NumericLabeler('c')
        else:
            v_labeler = c_labeler = labeler

        symbol_map = SymbolMap()
        symbol_map.default_labeler = v_labeler
        #sm_bySymbol = symbol_map.bySymbol

        # Cache the list of model blocks so we don't have to call
        # model.block_data_objects() many many times, which is slow
        # for indexed blocks
        all_blocks_list = list(model.block_data_objects(active=True,
                                                        sort=sorter,
                                                        descend_into=True))
        active_components_data_var = {}
        #for block in all_blocks_list:
        #    tmp = active_components_data_var[id(block)] = \
        #          list(obj for obj in block.component_data_objects(Var,
        #                                                           sort=sorter,
        #                                                           descend_into=False))
        #    create_symbols_func(symbol_map, tmp, labeler)

            # GAH: Not sure this is necessary, and also it would break for
            #      non-mutable indexed params so I am commenting out for now.
            #for param_data in active_components_data(block, Param, sort=sorter):
                #instead of checking if param_data._mutable:
                #if not param_data.is_constant():
                #    create_symbol_func(symbol_map, param_data, labeler)

        #symbol_map_variable_ids = set(symbol_map.byObject.keys())
        #object_symbol_dictionary = symbol_map.byObject

        #
        # Go through the objectives and constraints and generate
        # the output so that we can obtain the set of referenced
        # variables.
        #
        equation_section_stream = StringIO()
        referenced_variable_ids, branching_priorities_suffixes = \
            self._write_equations_section(
                model,
                equation_section_stream,
                all_blocks_list,
                active_components_data_var,
                symbol_map,
                c_labeler,
                output_fixed_variable_bounds,
                skip_trivial_constraints,
                sorter)

        #
        # BINARY_VARIABLES, INTEGER_VARIABLES, POSITIVE_VARIABLES, VARIABLES
        #

        BinVars = []
        IntVars = []
        PosVars = []
        Vars = []
        for vid in referenced_variable_ids:
            name = symbol_map.byObject[vid]
            var_data = symbol_map.bySymbol[name]()

            if var_data.is_continuous():
                if var_data.has_lb() and (value(var_data.lb) >= 0):
                    TypeList = PosVars
                else:
                    TypeList = Vars
            elif var_data.is_binary():
                TypeList = BinVars
            elif var_data.is_integer():
                TypeList = IntVars
            else:
                assert False
            TypeList.append(name)

        if len(BinVars) > 0:
            BinVars.sort()
            output_file.write('BINARY_VARIABLES ')
            output_file.write(", ".join(BinVars))
            output_file.write(';\n\n')

        if len(IntVars) > 0:
            IntVars.sort()
            output_file.write('INTEGER_VARIABLES ')
            output_file.write(", ".join(IntVars))
            output_file.write(';\n\n')

        PosVars.append('ONE_VAR_CONST__')
        PosVars.sort()
        output_file.write('POSITIVE_VARIABLES ')
        output_file.write(", ".join(PosVars))
        output_file.write(';\n\n')

        if len(Vars) > 0:
            Vars.sort()
            output_file.write('VARIABLES ')
            output_file.write(", ".join(Vars))
            output_file.write(';\n\n')

        #
        # LOWER_BOUNDS
        #

        lbounds = {}
        for vid in referenced_variable_ids:
            name = symbol_map.byObject[vid]
            var_data = symbol_map.bySymbol[name]()

            if var_data.fixed:
                if output_fixed_variable_bounds:
                    var_data_lb = ftoa(var_data.value)
                else:
                    var_data_lb = None
            else:
                var_data_lb = None
                if var_data.has_lb():
                    var_data_lb = ftoa(var_data.lb)

            if var_data_lb is not None:
                name_to_output = symbol_map.getSymbol(var_data)
                lbounds[name_to_output] = '%s: %s;\n' % (
                    name_to_output, var_data_lb)

        if len(lbounds) > 0:
            output_file.write("LOWER_BOUNDS{\n")
            output_file.write("".join( lbounds[key] for key in sorted(lbounds.keys()) ) )
            output_file.write("}\n\n")
        lbounds = None

        #
        # UPPER_BOUNDS
        #

        ubounds = {}
        for vid in referenced_variable_ids:
            name = symbol_map.byObject[vid]
            var_data = symbol_map.bySymbol[name]()

            if var_data.fixed:
                if output_fixed_variable_bounds:
                    var_data_ub = ftoa(var_data.value)
                else:
                    var_data_ub = None
            else:
                var_data_ub = None
                if var_data.has_ub():
                    var_data_ub = ftoa(var_data.ub)

            if var_data_ub is not None:
                name_to_output = symbol_map.getSymbol(var_data)
                ubounds[name_to_output] = '%s: %s;\n' % (
                    name_to_output, var_data_ub)

        if len(ubounds) > 0:
            output_file.write("UPPER_BOUNDS{\n")
            output_file.write("".join( ubounds[key] for key in sorted(ubounds.keys()) ) )
            output_file.write("}\n\n")
        ubounds = None

        #
        # BRANCHING_PRIORITIES
        #

        # Specifying priorities requires that the pyomo model has established an
        # EXTERNAL, float suffix called 'branching_priorities' on the model
        # object, indexed by the relevant variable
        BranchingPriorityHeader = False
        for suffix in branching_priorities_suffixes:
            for var_data, priority in iteritems(suffix):
                if id(var_data) not in referenced_variable_ids:
                    continue
                if priority is not None:
                    if not BranchingPriorityHeader:
                        output_file.write('BRANCHING_PRIORITIES{\n')
                        BranchingPriorityHeader = True
                    name_to_output = symbol_map.getSymbol(var_data)
                    output_file.write(name_to_output+': '+str(priority)+';\n')

        if BranchingPriorityHeader:
            output_file.write("}\n\n")

        #
        # Now write the objective and equations section
        #
        output_file.write(equation_section_stream.getvalue())

        #
        # STARTING_POINT
        #
        output_file.write('STARTING_POINT{\nONE_VAR_CONST__: 1;\n')
        tmp = {}
        for vid in referenced_variable_ids:
            name = symbol_map.byObject[vid]
            var_data = symbol_map.bySymbol[name]()

            starting_point = var_data.value
            if starting_point is not None:
                var_name = symbol_map.getSymbol(var_data)
                tmp[var_name] = "%s: %s;\n" % (
                    var_name, ftoa(starting_point))

        output_file.write("".join( tmp[key] for key in sorted(tmp.keys()) ))
        output_file.write('}\n\n')

        output_file.close()

        return output_filename, symbol_map
<|MERGE_RESOLUTION|>--- conflicted
+++ resolved
@@ -45,51 +45,6 @@
 
 logger = logging.getLogger('pyomo.core')
 
-<<<<<<< HEAD
-
-def _ftoa(val):
-    if val is None:
-        return val
-    if type(val) not in native_numeric_types:
-        if is_fixed(val):
-            val = value(val)
-        else:
-            raise ValueError("non-fixed bound or weight: " + str(exp))
-
-    a = _precision_str % val
-    i = len(a)
-    while i > 1:
-        try:
-            if float(a[:i-1]) == val:
-                i -= 1
-            else:
-                break
-        except:
-            break
-    if i == len(a):
-        logger.warning(
-            "converting %s to string resulted in loss of precision" % val)
-    #if a.startswith('1.57'):
-    #    raise RuntimeError("wtf %s %s, %s" % ( val, a, i))
-    return a[:i]
-
-#Copied from cpxlp.py:
-# Keven Hunter made a nice point about using %.16g in his attachment
-# to ticket #4319. I am adjusting this to %.17g as this mocks the
-# behavior of using %r (i.e., float('%r'%<number>) == <number>) with
-# the added benefit of outputting (+/-). The only case where this
-# fails to mock the behavior of %r is for large (long) integers (L),
-# which is a rare case to run into and is probably indicative of
-# other issues with the model.
-# *** NOTE ***: If you use 'r' or 's' here, it will break code that
-#               relies on using '%+' before the formatting character
-#               and you will need to go add extra logic to output
-#               the number's sign.
-_precision_str = '%.17g'
-
-
-=======
->>>>>>> 095c994a
 #
 # A visitor pattern that creates a string for an expression
 # that is compatible with the BARON syntax.
