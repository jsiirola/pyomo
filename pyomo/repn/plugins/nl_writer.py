#  ___________________________________________________________________________
#
#  Pyomo: Python Optimization Modeling Objects
#  Copyright (c) 2008-2022
#  National Technology and Engineering Solutions of Sandia, LLC
#  Under the terms of Contract DE-NA0003525 with National Technology and
#  Engineering Solutions of Sandia, LLC, the U.S. Government retains certain
#  rights in this software.
#  This software is distributed under the 3-clause BSD License.
#  ___________________________________________________________________________

import enum
import logging
import os
import sys
from collections import deque
from operator import itemgetter, attrgetter, setitem

from pyomo.common.backports import nullcontext
from pyomo.common.config import (
    ConfigBlock,
    ConfigValue,
    InEnum,
    document_kwargs_from_configdict,
)
from pyomo.common.deprecation import deprecation_warning
from pyomo.common.errors import DeveloperError
from pyomo.common.gc_manager import PauseGC
from pyomo.common.timing import TicTocTimer

from pyomo.core.expr.current import (
    NegationExpression,
    ProductExpression,
    DivisionExpression,
    PowExpression,
    AbsExpression,
    UnaryFunctionExpression,
    MonomialTermExpression,
    LinearExpression,
    SumExpression,
    EqualityExpression,
    InequalityExpression,
    RangedExpression,
    Expr_ifExpression,
    ExternalFunctionExpression,
    native_types,
    native_numeric_types,
    value,
)
from pyomo.core.expr.visitor import StreamBasedExpressionVisitor
from pyomo.core.base import (
    Block,
    Objective,
    Constraint,
    Var,
    Param,
    Expression,
    ExternalFunction,
    Suffix,
    SOSConstraint,
    SymbolMap,
    NameLabeler,
    SortComponents,
    minimize,
)
from pyomo.core.base.block import SortComponents
from pyomo.core.base.component import ActiveComponent
from pyomo.core.base.expression import ScalarExpression, _GeneralExpressionData
from pyomo.core.base.objective import ScalarObjective, _GeneralObjectiveData
import pyomo.core.kernel as kernel
from pyomo.core.pyomoobject import PyomoObject
from pyomo.opt import WriterFactory

from pyomo.repn.plugins.ampl.ampl_ import set_pyomo_amplfunc_env

### FIXME: Remove the following as soon as non-active components no
### longer report active==True
from pyomo.core.base import Set, RangeSet
from pyomo.network import Port

###

logger = logging.getLogger(__name__)

# Feasibility tolerance for trivial (fixed) constraints
TOL = 1e-8
inf = float('inf')
minus_inf = -inf
nan = float('nan')

HALT_ON_EVALUATION_ERROR = False


class _CONSTANT(object):
    pass


class _MONOMIAL(object):
    pass


class _GENERAL(object):
    pass


# TODO: make a proper base class
class NLWriterInfo(object):
    """Return type for NLWriter.write()

    Attributes
    ----------
    variables: List[_VarData]

        The list of (unfixed) Pyomo model variables in the order written
        to the NL file

    constraints: List[_ConstraintData]

        The list of (active) Pyomo model constraints in the order written
        to the NL file

    objectives: List[_ObjectiveData]

        The list of (active) Pyomo model objectives in the order written
        to the NL file

    external_function_libraries: List[str]

        The list of paths to external function libraries referenced by
        the constraints / objectives written to the NL file

    row_labels: List[str]

        The list of string names for the constraints / objectives
        written to the NL file in the same order as
        :py:attr:`constraints` + :py:attr:`objectives` and the generated
        .row file.

    column_labels: List[str]

        The list of string names for the variables written to the NL
        file in the same order as the :py:attr:`variables` and generated
        .col file.

    """

    def __init__(self, var, con, obj, extlib, row_lbl, col_lbl):
        self.variables = var
        self.constraints = con
        self.objectives = obj
        self.external_function_libraries = extlib
        self.row_labels = row_lbl
        self.column_labels = col_lbl


class FileDeterminism(enum.IntEnum):
    NONE = 0
    DEPRECATED_KEYS = 1
    DEPRECATED_KEYS_AND_NAMES = 2
    ORDERED = 10
    SORT_INDICES = 20
    SORT_SYMBOLS = 30


def _activate_nl_writer_version(n):
    """DEBUGGING TOOL to switch the "default" NL writer"""
    doc = WriterFactory.doc('nl')
    WriterFactory.unregister('nl')
    WriterFactory.register('nl', doc)(WriterFactory.get_class(f'nl_v{n}'))


def _apply_node_operation(node, args):
    try:
        tmp = (_CONSTANT, node._apply_operation(args))
        if tmp[1].__class__ is complex:
            raise ValueError('Pyomo does not support complex numbers')
        return tmp
    except:
        logger.warning(
            "Exception encountered evaluating expression "
            "'%s(%s)'\n\tmessage: %s\n\texpression: %s"
            % (node.name, ", ".join(map(str, args)), str(sys.exc_info()[1]), node)
        )
        if HALT_ON_EVALUATION_ERROR:
            raise
        return (_CONSTANT, nan)


def categorize_valid_components(
    model, active=True, sort=None, valid=set(), targets=set()
):
    assert active in (True, None)
    unrecognized = {}
    component_map = {k: [] for k in targets}
    for block in model.block_data_objects(active=active, descend_into=True, sort=sort):
        local_ctypes = block.collect_ctypes(active=None, descend_into=False)
        for ctype in local_ctypes:
            if ctype in kernel.base._kernel_ctype_backmap:
                ctype = kernel.base._kernel_ctype_backmap[ctype]
            if ctype in targets:
                component_map[ctype].append(block)
                continue
            if ctype in valid:
                continue
            # TODO: we should rethink the definition of "active" for
            # Components that are not subclasses of ActiveComponent
            if not issubclass(ctype, ActiveComponent) and not issubclass(
                ctype, kernel.base.ICategorizedObject
            ):
                continue
            if ctype not in unrecognized:
                unrecognized[ctype] = []
            unrecognized[ctype].extend(
                block.component_data_objects(
                    ctype=ctype,
                    active=active,
                    descend_into=False,
                    sort=SortComponents.unsorted,
                )
            )
    return component_map, {k: v for k, v in unrecognized.items() if v}


@WriterFactory.register('nl_v2', 'Generate the corresponding AMPL NL file (version 2).')
class NLWriter(object):
    CONFIG = ConfigBlock('nlwriter')
    CONFIG.declare(
        'show_section_timing',
        ConfigValue(
            default=False,
            domain=bool,
            description='Print timing after writing each section of the NL file',
        ),
    )
    CONFIG.declare(
        'skip_trivial_constraints',
        ConfigValue(
            default=False,
            domain=bool,
            description='Skip writing constraints whose body is constant',
        ),
    )
    CONFIG.declare(
        'file_determinism',
        ConfigValue(
            default=FileDeterminism.ORDERED,
            domain=InEnum(FileDeterminism),
            description='How much effort to ensure file is deterministic',
            doc="""
        How much effort do we want to put into ensuring the
        NL file is written deterministically for a Pyomo model:
            NONE (0) : None
            ORDERED (10): rely on underlying component ordering (default)
            SORT_INDICES (20) : sort keys of indexed components
            SORT_SYMBOLS (30) : sort keys AND sort names (not declaration order)
        """,
        ),
    )
    CONFIG.declare(
        'symbolic_solver_labels',
        ConfigValue(
            default=False,
            domain=bool,
            description='Write the corresponding .row and .col files',
        ),
    )
    CONFIG.declare(
        'export_nonlinear_variables',
        ConfigValue(
            default=None,
            domain=list,
            description='Extra variables to include in NL file',
            doc="""
        List of variables to ensure are in the NL file (even if they
        don't appear in any constraints).""",
        ),
    )
    CONFIG.declare(
        'row_order',
        ConfigValue(
            default=None,
            description='Preferred constraint ordering',
            doc="""
        List of constraints in the order that they should appear in the
        NL file.  Note that this is only a suggestion, as the NL writer
        will move all nonlinear constraints before linear ones
        (preserving row_order within each group).""",
        ),
    )
    CONFIG.declare(
        'column_order',
        ConfigValue(
            default=None,
            description='Preferred variable ordering',
            doc="""
        List of variables in the order that they should appear in the NL
        file.  Note that this is only a suggestion, as the NL writer
        will move all nonlinear variables before linear ones, and within
        nonlinear variables, variables appearing in both objectives and
        constraints before variables appearing only in constraints,
        which appear before variables appearing only in objectives.
        Within each group, continuous variables appear before discrete
        variables.  In all cases, column_order is preserved within each
        group.""",
        ),
    )
    CONFIG.declare(
        'export_defined_variables',
        ConfigValue(
            default=True,
            domain=bool,
            description='Preferred variable ordering',
            doc="""
        If True, export Expression objects to the NL file as 'defined
        variables'.""",
        ),
    )

    def __init__(self):
        self.config = self.CONFIG()

    def __call__(self, model, filename, solver_capability, io_options):
        if filename is None:
            filename = model.name + ".nl"
        filename_base = os.path.splitext(filename)[0]
        row_fname = filename_base + '.row'
        col_fname = filename_base + '.col'

        config = self.config(io_options)
        if config.symbolic_solver_labels:
            _open = lambda fname: open(fname, 'w')
        else:
            _open = nullcontext
        with open(filename, 'w', newline='') as FILE, _open(
            row_fname
        ) as ROWFILE, _open(col_fname) as COLFILE:
            info = self.write(model, FILE, ROWFILE, COLFILE, config=config)
        # Historically, the NL writer communicated the external function
        # libraries back to the ASL interface through the PYOMO_AMPLFUNC
        # environment variable.
        set_pyomo_amplfunc_env(info.external_function_libraries)
        # Generate the symbol map expected by the old readers
        symbol_map = self._generate_symbol_map(info)
        # The ProblemWriter callable interface returns the filename that
        # was generated and the symbol_map
        return filename, symbol_map

    @document_kwargs_from_configdict(CONFIG)
    def write(self, model, ostream, rowstream=None, colstream=None, **options):
        """Write a model in NL format.

        Returns
        -------
        NLWriterInfo

        Parameters
        ----------
        model: ConcreteModel
            The concrete Pyomo model to write out.

        ostream: io.TextIOBase
            The text output stream where the NL "file" will be written.
            Could be an opened file or a io.StringIO.

        rowstream: io.TextIOBase
            A text output stream to write the ASL "row file" (list of
            constraint / objective names).  Ignored unless
            `symbolic_solver_labels` is True.

        colstream: io.TextIOBase
            A text output stream to write the ASL "col file" (list of
            variable names).  Ignored unless `symbolic_solver_labels` is True.

        """
        config = options.pop('config', self.config)(options)

        # Pause the GC, as the walker that generates the compiled NL
        # representation generates (and disposes of) a large number of
        # small objects.
        with _NLWriter_impl(ostream, rowstream, colstream, config) as impl:
            return impl.write(model)

    def _generate_symbol_map(self, info):
        # Now that the row/column ordering is resolved, create the labels
        symbol_map = SymbolMap()
        symbol_map.addSymbols(
            (info[0], f"v{idx}") for idx, info in enumerate(info.variables)
        )
        symbol_map.addSymbols(
            (info[0], f"c{idx}") for idx, info in enumerate(info.constraints)
        )
        symbol_map.addSymbols(
            (info[0], f"o{idx}") for idx, info in enumerate(info.objectives)
        )
        return symbol_map


def _RANGE_TYPE(lb, ub):
    if lb == ub:
        if lb is None:
            return 3  # -inf <= c <= inf
        else:
            return 4  # L == c == U
    elif lb is None:
        return 1  # c <= U
    elif ub is None:
        return 2  # L <= c
    else:
        return 0  # L <= c <= U


class _SuffixData(object):
    def __init__(self, name, column_order, row_order, obj_order, model_id):
        self._name = name
        self._column_order = column_order
        self._row_order = row_order
        self._obj_order = obj_order
        self._model_id = model_id
        self.obj = {}
        self.con = {}
        self.var = {}
        self.prob = {}
        self.datatype = set()

    def update(self, suffix):
        missing_component = missing_other = 0
        self.datatype.add(suffix.datatype)
        for item in suffix.items():
            missing = self._store(*item)
            if missing:
                if missing > 0:
                    missing_component += missing
                else:
                    missing_other -= missing
        if missing_component:
            logger.warning(
                f"model contains export suffix '{suffix.name}' that "
                f"contains {missing_component} component keys that are "
                "not exported as part of the NL file.  "
                "Skipping."
            )
        if missing_other:
            logger.warning(
                f"model contains export suffix '{suffix.name}' that "
                f"contains {missing_other} keys that are not "
                "Var, Constraint, Objective, or the model.  Skipping."
            )

    def store(self, obj, val):
        missing = self._store(obj, val)
        if not missing:
            return
        if missing == 1:
            logger.warning(
                f"model contains export suffix '{self._name}' with "
                f"{obj.ctype.__name__} key '{obj.name}', but that "
                "object is not exported as part of the NL file.  "
                "Skipping."
            )
        elif missing > 1:
            logger.warning(
                f"model contains export suffix '{self._name}' with "
                f"{obj.ctype.__name__} key '{obj.name}', but that "
                "object contained {missing} data objects that are "
                "not exported as part of the NL file.  "
                "Skipping."
            )
        else:
            logger.warning(
                f"model contains export suffix '{self._name}' with "
                f"{obj.__class__.__name__} key '{obj}' that is not "
                "a Var, Constraint, Objective, or the model.  Skipping."
            )

    def _store(self, obj, val):
        missing_ct = 0
        _id = id(obj)
        if _id in self._column_order:
            self.var[self._column_order[_id]] = val
        elif _id in self._row_order:
            self.con[self._row_order[_id]] = val
        elif _id in self._obj_order:
            self.obj[self._obj_order[_id]] = val
        elif _id == self._model_id:
            self.prob[0] = val
        elif isinstance(obj, PyomoObject):
            if obj.is_indexed():
                for o in obj.values():
                    missing_ct += self._store(o, val)
            else:
                missing_ct = 1
        else:
            missing_ct = -1
        return missing_ct


class _NLWriter_impl(object):
    def __init__(self, ostream, rowstream, colstream, config):
        self.ostream = ostream
        self.rowstream = rowstream
        self.colstream = colstream
        self.config = config
        self.symbolic_solver_labels = config.symbolic_solver_labels
        if self.symbolic_solver_labels:
            self.template = text_nl_debug_template
        else:
            self.template = text_nl_template
        self.subexpression_cache = {}
        self.subexpression_order = []
        self.external_functions = {}
        self.used_named_expressions = set()
        self.var_map = {}
        self.visitor = AMPLRepnVisitor(
            self.template,
            self.subexpression_cache,
            self.subexpression_order,
            self.external_functions,
            self.var_map,
            self.used_named_expressions,
            self.symbolic_solver_labels,
            self.config.export_defined_variables,
        )
        self.next_V_line_id = 0
        self.pause_gc = None

        if config.file_determinism in (
            FileDeterminism.DEPRECATED_KEYS,
            FileDeterminism.DEPRECATED_KEYS_AND_NAMES,
        ):
            old = config.file_determinism
            config.file_determinism = 10 * (old + 1)
            new = config.file_determinism
            deprecation_warning(
                f'{str(old)} ({int(old)}) is deprecated.  '
                f'Please use {str(new)} ({int(new)})',
                version='6.5.0',
            )

    def __enter__(self):
        assert AMPLRepn.ActiveVisitor is None
        AMPLRepn.ActiveVisitor = self.visitor
        self.pause_gc = PauseGC()
        self.pause_gc.__enter__()
        return self

    def __exit__(self, exc_type, exc_value, tb):
        self.pause_gc.__exit__(exc_type, exc_value, tb)
        assert AMPLRepn.ActiveVisitor is self.visitor
        AMPLRepn.ActiveVisitor = None

    def write(self, model):
        timing_logger = logging.getLogger('pyomo.common.timing.writer')
        timer = TicTocTimer(logger=timing_logger)
        with_debug_timing = (
            timing_logger.isEnabledFor(logging.DEBUG) and timing_logger.hasHandlers()
        )

        sorter = SortComponents.unsorted
        if self.config.file_determinism >= FileDeterminism.SORT_INDICES:
            sorter = sorter | SortComponents.indices
            if self.config.file_determinism >= FileDeterminism.SORT_SYMBOLS:
                sorter = sorter | SortComponents.alphabetical

        component_map, unknown = categorize_valid_components(
            model,
            active=True,
            sort=sorter,
            valid={
                Block,
                Objective,
                Constraint,
                Var,
                Param,
                Expression,
                ExternalFunction,
                Suffix,
                SOSConstraint,
                # FIXME: Non-active components should not report as Active
                Set,
                RangeSet,
                Port,
                # TODO: Piecewise, Complementarity
            },
            targets={Suffix, SOSConstraint},
        )
        if unknown:
            raise ValueError(
                "The model ('%s') contains the following active components "
                "that the NL writer does not know how to process:\n\t%s"
                % (
                    model.name,
                    "\n\t".join(
                        "%s:\n\t\t%s" % (k, "\n\t\t".join(map(attrgetter('name'), v)))
                        for k, v in unknown.items()
                    ),
                )
            )

        # Caching some frequently-used objects into the locals()
        symbolic_solver_labels = self.symbolic_solver_labels
        visitor = self.visitor
        ostream = self.ostream
        var_map = self.var_map

        if self.config.column_order == True:
            self.config.column_order = list(
                model.component_data_objects(Var, descend_into=True, sort=sorter)
            )
        elif self.config.file_determinism > FileDeterminism.ORDERED:
            # We will pre-gather the variables so that their order
            # matches the file_determinism flag.  This is a little
            # cumbersome, but is implemented this way for consistency
            # with the original NL writer.
            if self.config.column_order is None:
                self.config.column_order = []
            self.config.column_order.extend(
                model.component_data_objects(Var, descend_into=True, sort=sorter)
            )
        if self.config.column_order is not None:
            # Note that Vars that appear twice (e.g., through a
            # Reference) will be sorted with the FIRST occurrence.
            for var in self.config.column_order:
                if var.is_indexed():
                    for _v in var.values():
                        if not _v.fixed:
                            var_map[id(_v)] = _v
                elif not var.fixed:
                    var_map[id(var)] = var

        #
        # Tabulate the model expressions
        #
        objectives = []
        linear_objs = []
        last_parent = None
        for obj in model.component_data_objects(Objective, active=True, sort=sorter):
            if with_debug_timing and obj.parent_component() is not last_parent:
                timer.toc('Objective %s', last_parent, level=logging.DEBUG)
                last_parent = obj.parent_component()
            expr = visitor.walk_expression((obj.expr, obj, 1))
            if expr.named_exprs:
                self._record_named_expression_usage(expr.named_exprs, obj, 1)
            if expr.nonlinear:
                objectives.append((obj, expr))
            else:
                linear_objs.append((obj, expr))
        if with_debug_timing:
            # report the last objective
            timer.toc('Objective %s', last_parent, level=logging.DEBUG)

        # Order the objectives, moving all nonlinear objectives to
        # the beginning
        n_nonlinear_objs = len(objectives)
        objectives.extend(linear_objs)
        n_objs = len(objectives)

        constraints = []
        linear_cons = []
        n_ranges = 0
        n_equality = 0
        n_complementarity_nonlin = 0
        n_complementarity_lin = 0
        # TODO: update the writer to tabulate and report the range and
        # nzlb values.  Low priority, as they do not appear to be
        # required for solvers like PATH.
        n_complementarity_range = 0
        n_complementarity_nz_var_lb = 0
        for con in model.component_data_objects(Constraint, active=True, sort=sorter):
            if with_debug_timing and con.parent_component() is not last_parent:
                timer.toc('Constraint %s', last_parent, level=logging.DEBUG)
                last_parent = con.parent_component()
            expr = visitor.walk_expression((con.body, con, 0))
            if expr.named_exprs:
                self._record_named_expression_usage(expr.named_exprs, con, 0)
            lb = con.lb
            if lb == minus_inf:
                lb = None
            elif lb is not None:
                lb = repr(lb - expr.const)
            ub = con.ub
            if ub == inf:
                ub = None
            elif ub is not None:
                ub = repr(ub - expr.const)
            _type = _RANGE_TYPE(lb, ub)
            if _type == 4:
                n_equality += 1
            elif _type == 0:
                n_ranges += 1
            elif _type == 3:  # and self.config.skip_trivial_constraints:
                continue
                pass
            # FIXME: this is a HACK to be compatible with the NLv1
            # writer.  In the future, this writer should be expanded to
            # look for and process Complementarity components (assuming
            # that they are in an acceptable form).
            if hasattr(con, '_complementarity'):
                _type = 5
                # we are going to pass the complementarity type and the
                # corresponding variable id() as the "lb" and "ub" for
                # the range.
                lb = con._complementarity
                ub = con._vid
                if expr.nonlinear:
                    n_complementarity_nonlin += 1
                else:
                    n_complementarity_lin += 1
            if expr.nonlinear:
                constraints.append((con, expr, _type, lb, ub))
            elif expr.linear:
                linear_cons.append((con, expr, _type, lb, ub))
            elif not self.config.skip_trivial_constraints:
                linear_cons.append((con, expr, _type, lb, ub))
            else:  # constant constraint and skip_trivial_constraints
                #
                # TODO: skip_trivial_constraints should be an
                # enum that also accepts "Exception" so that
                # solvers can be (easily) notified of infeasible
                # trivial constraints.
                if (lb is not None and float(lb) > TOL) or (
                    ub is not None and float(ub) < -TOL
                ):
                    logger.warning(
                        "model contains a trivially infeasible "
                        f"constraint {con.name}, but "
                        "skip_trivial_constraints==True and the "
                        "constraint is being omitted from the NL "
                        "file.  Solving the model may incorrectly "
                        "report a feasible solution."
                    )
        if with_debug_timing:
            # report the last constraint
            timer.toc('Constraint %s', last_parent, level=logging.DEBUG)

        if self.config.row_order:
            # Note: this relies on two things: 1) dict are ordered, and
            # 2) updating an entry in a dict does not change its
            # ordering.
            row_order = {}
            for con in self.config.row_order:
                if con.is_indexed():
                    for c in con.values():
                        row_order[id(c)] = c
                else:
                    row_order[id(con)] = con
            for c in constraints:
                row_order[id(c)] = c
            for c in linear_cons:
                row_order[id(c)] = c
            # map the implicit dict ordering to an explicit 0..n ordering
            row_order = {_id: i for i, _id in enumerate(row_order.keys())}
            constraints.sort(key=itemgetter(row_order))
            linear_cons.sort(key=itemgetter(row_order))
        else:
            row_order = {}

        # Order the constraints, moving all nonlinear constraints to
        # the beginning
        n_nonlinear_cons = len(constraints)
        constraints.extend(linear_cons)
        n_cons = len(constraints)

        #
        # Collect constraints and objectives into the groupings
        # necessary for AMPL
        #
        # For efficiency, we will do everything with ids (and not the
        # var objects themselves)
        #

        # Filter out any unused named expressions
        self.subexpression_order = list(
            filter(self.used_named_expressions.__contains__, self.subexpression_order)
        )

        # linear contribution by (constraint, objective) component.
        # Keys are component id(), Values are dicts mapping variable
        # id() to linear coefficient.  All nonzeros in the component
        # (variables appearing in the linear and/or nonlinear
        # subexpressions) will appear in the dict.
        linear_by_comp = {}

        # We need to categorize the named subexpressions first so that
        # we know their linear / nonlinear vars when we encounter them
        # in constraints / objectives
        self._categorize_vars(
            map(self.subexpression_cache.__getitem__, self.subexpression_order),
            linear_by_comp,
        )
        n_subexpressions = self._count_subexpression_occurrences()
        obj_vars_linear, obj_vars_nonlinear, obj_nnz_by_var = self._categorize_vars(
            objectives, linear_by_comp
        )
        con_vars_linear, con_vars_nonlinear, con_nnz_by_var = self._categorize_vars(
            constraints, linear_by_comp
        )

        if self.config.export_nonlinear_variables:
            for v in self.config.export_nonlinear_variables:
                if v.is_indexed():
                    _iter = v.values()
                else:
                    _iter = (v,)
                for _v in _iter:
                    _id = id(_v)
                    if _id not in var_map:
                        var_map[_id] = _v
                    con_vars_nonlinear.add(_id)

        con_nnz = sum(con_nnz_by_var.values())
        timer.toc('Categorized model variables: %s nnz', con_nnz, level=logging.DEBUG)

        n_lcons = 0  # We do not yet support logical constraints

        # We need to check the SOS constraints before finalizing the
        # variable order because the SOS constraint *could* reference a
        # variable not yet seen in the model.
        for block in component_map[SOSConstraint]:
            for sos in block.component_objects(
                SOSConstraint, active=True, descend_into=False, sort=sorter
            ):
                for v in sos.variables:
                    if id(v) not in var_map:
                        _id = id(v)
                        var_map[_id] = v
                        con_vars_linear.add(_id)

        obj_vars = obj_vars_linear | obj_vars_nonlinear
        con_vars = con_vars_linear | con_vars_nonlinear
        all_vars = con_vars | obj_vars
        n_vars = len(all_vars)
        if n_vars < 1:
            # TODO: Remove this.  This exception is included for
            # compatibility with the original NL writer v1.
            raise ValueError(
                "No variables appear in the Pyomo model constraints or"
                " objective. This is not supported by the NL file interface"
            )

        continuous_vars = set()
        binary_vars = set()
        integer_vars = set()
        for _id in all_vars:
            v = var_map[_id]
            if v.is_continuous():
                continuous_vars.add(_id)
            elif v.is_binary():
                binary_vars.add(_id)
            elif v.is_integer():
                integer_vars.add(_id)
            else:
                raise ValueError(
                    f"Variable '{v.name}' has a domain that is not Real, "
                    f"Integer, or Binary: Cannot write a legal NL file."
                )
        discrete_vars = binary_vars | integer_vars

        nonlinear_vars = con_vars_nonlinear | obj_vars_nonlinear
        linear_only_vars = (con_vars_linear | obj_vars_linear) - nonlinear_vars

        self.column_order = column_order = {_id: i for i, _id in enumerate(var_map)}
        variables = []
        #
        both_vars_nonlinear = con_vars_nonlinear & obj_vars_nonlinear
        if both_vars_nonlinear:
            variables.extend(
                sorted(
                    both_vars_nonlinear & continuous_vars, key=column_order.__getitem__
                )
            )
            variables.extend(
                sorted(
                    both_vars_nonlinear & discrete_vars, key=column_order.__getitem__
                )
            )
        #
        con_only_nonlinear_vars = con_vars_nonlinear - both_vars_nonlinear
        if con_only_nonlinear_vars:
            variables.extend(
                sorted(
                    con_only_nonlinear_vars & continuous_vars,
                    key=column_order.__getitem__,
                )
            )
            variables.extend(
                sorted(
                    con_only_nonlinear_vars & discrete_vars,
                    key=column_order.__getitem__,
                )
            )
        #
        obj_only_nonlinear_vars = obj_vars_nonlinear - both_vars_nonlinear
        if obj_vars_nonlinear:
            variables.extend(
                sorted(
                    obj_only_nonlinear_vars & continuous_vars,
                    key=column_order.__getitem__,
                )
            )
            variables.extend(
                sorted(
                    obj_only_nonlinear_vars & discrete_vars,
                    key=column_order.__getitem__,
                )
            )
        #
        if linear_only_vars:
            variables.extend(
                sorted(linear_only_vars - discrete_vars, key=column_order.__getitem__)
            )
            linear_binary_vars = linear_only_vars & binary_vars
            variables.extend(sorted(linear_binary_vars, key=column_order.__getitem__))
            linear_integer_vars = linear_only_vars & integer_vars
            variables.extend(sorted(linear_integer_vars, key=column_order.__getitem__))
        else:
            linear_binary_vars = linear_integer_vars = set()
        assert len(variables) == n_vars
        timer.toc(
            'Set row / column ordering: %s variables [%s, %s, %s R/B/Z], '
            '%s constraints [%s, %s L/NL]',
            n_vars,
            len(continuous_vars),
            len(binary_vars),
            len(integer_vars),
            len(constraints),
            n_cons - n_nonlinear_cons,
            n_nonlinear_cons,
            level=logging.DEBUG,
        )

        # Fill in the variable list and update the new column order.
        #
        # Note that as we allow var_map to contain "known" variables
        # that are not needed in the NL file (and column_order was
        # originally generated from var_map), we will rebuild the
        # column_order to *just* contain the variables that we are
        # sending to the NL.
        self.column_order = column_order = {_id: i for i, _id in enumerate(variables)}
        for idx, _id in enumerate(variables):
            v = var_map[_id]
            lb, ub = v.bounds
            if lb == minus_inf:
                lb = None
            elif lb is not None:
                lb = repr(lb)
            if ub == inf:
                ub = None
            elif ub is not None:
                ub = repr(ub)
            variables[idx] = (v, _id, _RANGE_TYPE(lb, ub), lb, ub)
        timer.toc("Computed variable bounds", level=logging.DEBUG)

        # Collect all defined EXPORT suffixes on the model
        suffix_data = {}
        if component_map[Suffix]:
            if not row_order:
                row_order = {id(con[0]): i for i, con in enumerate(constraints)}
            obj_order = {id(obj[0]): i for i, obj in enumerate(objectives)}
            model_id = id(model)
            # Note: reverse the block list so that higher-level Suffix
            # components override lower level ones.
            for block in reversed(component_map[Suffix]):
                for suffix in block.component_objects(
                    Suffix, active=True, descend_into=False, sort=sorter
                ):
                    if not (suffix.direction & Suffix.EXPORT):
                        continue
                    name = suffix.local_name
                    if name not in suffix_data:
                        suffix_data[name] = _SuffixData(
                            name, column_order, row_order, obj_order, model_id
                        )
                    suffix_data[name].update(suffix)
            timer.toc("Collected suffixes", level=logging.DEBUG)

        # Collect all defined SOSConstraints on the model
        if component_map[SOSConstraint]:
            if not row_order:
                row_order = {id(con[0]): i for i, con in enumerate(constraints)}
            if not component_map[Suffix]:
                obj_order = {id(obj[0]): i for i, obj in enumerate(objectives)}
                model_id = id(model)
            for name in ('sosno', 'ref'):
                # I am choosing not to allow a user to mix the use of the Pyomo
                # SOSConstraint component and manual sosno declarations within
                # a single model. I initially tried to allow this but the
                # var section of the code below blows up for two reason. (1)
                # we have to make sure that the sosno suffix is not defined
                # twice for the same variable (2) We have to make sure that
                # the automatically chosen sosno used by the SOSConstraint
                # translation does not already match one a user has manually
                # implemented (this would modify the members in an sos set).
                # Since this suffix is exclusively used for defining sos sets,
                # there is no reason a user can not just stick to one method.
                if name in suffix_data:
                    raise RuntimeError(
                        "The Pyomo NL file writer does not allow both "
                        f"manually declared '{name}' suffixes as well "
                        "as SOSConstraint components to exist on a single "
                        "model. To avoid this error please use only one of "
                        "these methods to define special ordered sets."
                    )
                suffix_data[name] = _SuffixData(
                    name, column_order, row_order, obj_order, model_id
                )
                suffix_data[name].datatype.add(Suffix.INT)
            sos_id = 0
            sosno = suffix_data['sosno']
            ref = suffix_data['ref']
            for block in reversed(component_map[SOSConstraint]):
                for sos in block.component_data_objects(
                    SOSConstraint, active=True, descend_into=False, sort=sorter
                ):
                    sos_id += 1
                    if sos.level == 1:
                        tag = sos_id
                    elif sos.level == 2:
                        tag = -sos_id
                    else:
                        raise ValueError(
                            f"SOSConstraint '{sos.name}' has sos "
                            f"type='{sos.level}', which is not supported "
                            "by the NL file interface"
                        )
                    try:
                        _items = sos.get_items()
                    except AttributeError:
                        # kernel doesn't provide the get_items API
                        _items = sos.items()
                    for v, r in _items:
                        sosno.store(v, tag)
                        ref.store(v, r)

        if symbolic_solver_labels:
            labeler = NameLabeler()
            row_labels = [labeler(info[0]) for info in constraints] + [
                labeler(info[0]) for info in objectives
            ]
            row_comments = [f'\t#{lbl}' for lbl in row_labels]
            col_labels = [labeler(info[0]) for info in variables]
            col_comments = [f'\t#{lbl}' for lbl in col_labels]
            self.var_id_to_nl = {
                info[1]: f'{var_idx}{col_comments[var_idx]}'
                for var_idx, info in enumerate(variables)
            }
            # Write out the .row and .col data
            if self.rowstream is not None:
                self.rowstream.write('\n'.join(row_labels))
                self.rowstream.write('\n')
            if self.colstream is not None:
                self.colstream.write('\n'.join(col_labels))
                self.colstream.write('\n')
        else:
            row_labels = row_comments = [''] * (n_cons + n_objs)
            col_labels = col_comments = [''] * len(variables)
            self.var_id_to_nl = {
                info[1]: var_idx for var_idx, info in enumerate(variables)
            }
        timer.toc("Generated row/col labels & comments", level=logging.DEBUG)

        #
        # Print Header
        #
        # LINE 1
        #
        if visitor.encountered_string_arguments and 'b' not in getattr(
            ostream, 'mode', ''
        ):
            # Not all streams support tell()
            try:
                _written_bytes = ostream.tell()
            except IOError:
                _written_bytes = None

        line_1_txt = f"g3 1 1 0\t# problem {model.name}\n"
        ostream.write(line_1_txt)

        # If there were any string arguments, then we need to ensure
        # that ostream is not converting newlines to something other
        # than '\n'.  Binary files do not perform newline mapping (of
        # course, we will also need to map all the str to bytes for
        # binary-mode I/O).
        if visitor.encountered_string_arguments and 'b' not in getattr(
            ostream, 'mode', ''
        ):
            if _written_bytes is None:
                _written_bytes = 0
            else:
                _written_bytes = ostream.tell() - _written_bytes
            if not _written_bytes:
                if os.linesep != '\n':
                    logger.warning(
                        "Writing NL file containing string arguments to a "
                        "text output stream that does not support tell() on "
                        "a platform with default line endings other than "
                        "'\\n'. Current versions of the ASL "
                        "(through at least 20190605) require UNIX-style "
                        "newlines as terminators for string arguments: "
                        "it is possible that the ASL may refuse to read "
                        "the NL file."
                    )
            else:
                if ostream.encoding:
                    line_1_txt = line_1_txt.encode(ostream.encoding)
                if len(line_1_txt) != _written_bytes:
                    logger.error(
                        "Writing NL file containing string arguments to a "
                        "text output stream with line endings other than '\\n' "
                        "Current versions of the ASL "
                        "(through at least 20190605) require UNIX-style "
                        "newlines as terminators for string arguments."
                    )

        #
        # LINE 2
        #
        ostream.write(
            " %d %d %d %d %d \t"
            "# vars, constraints, objectives, ranges, eqns\n"
            % (n_vars, n_cons, n_objs, n_ranges, n_equality)
        )
        #
        # LINE 3
        #
        ostream.write(
            " %d %d %d %d %d %d\t"
            "# nonlinear constrs, objs; ccons: lin, nonlin, nd, nzlb\n"
            % (
                n_nonlinear_cons,
                n_nonlinear_objs,
                # num linear complementarity constraints
                n_complementarity_lin,
                # num nonlinear complementarity constraints
                n_complementarity_nonlin,
                # num complementarities involving double inequalities
                n_complementarity_range,
                # num complemented variables with either a nonzero lower
                # bound or any upper bound (excluding ranges)
                n_complementarity_nz_var_lb,
            )
        )
        #
        # LINE 4
        #
        ostream.write(" 0 0\t# network constraints: nonlinear, linear\n")
        #
        # LINE 5
        #
        # Note: con_vars_nonlinear & obj_vars_nonlinear == both_vars_nonlinear
        _n_both_vars = len(both_vars_nonlinear)
        _n_con_vars = len(con_vars_nonlinear)
        # Subtract _n_both_vars to avoid double-counting the overlapping
        # variables
        #
        # This is used to allocate arrays, so the _n_obj_vars needs to
        # include the constraint vars (because they appear between the
        # shared and objective-only vars in the standard variable
        # ordering).  If there are no objective-only variables, then the
        # vector only needs to hold the shared variables.
        _n_obj_vars = _n_con_vars + len(obj_vars_nonlinear) - _n_both_vars
        if _n_obj_vars == _n_con_vars:
            _n_obj_vars = _n_both_vars
        ostream.write(
            " %d %d %d \t"
            "# nonlinear vars in constraints, objectives, both\n"
            % (_n_con_vars, _n_obj_vars, _n_both_vars)
        )

        #
        # LINE 6
        #
        ostream.write(
            " 0 %d 0 1\t"
            "# linear network variables; functions; arith, flags\n"
            % (len(self.external_functions),)
        )
        #
        # LINE 7
        #
        ostream.write(
            " %d %d %d %d %d \t"
            "# discrete variables: binary, integer, nonlinear (b,c,o)\n"
            % (
                len(linear_binary_vars),
                len(linear_integer_vars),
                len(both_vars_nonlinear.intersection(discrete_vars)),
                len(con_vars_nonlinear.intersection(discrete_vars)),
                len(obj_vars_nonlinear.intersection(discrete_vars)),
            )
        )
        #
        # LINE 8
        #
        # objective info computed above
        ostream.write(
            " %d %d \t# nonzeros in Jacobian, obj. gradient\n"
            % (sum(con_nnz_by_var.values()), sum(obj_nnz_by_var.values()))
        )
        #
        # LINE 9
        #
        ostream.write(
            " %d %d\t# max name lengths: constraints, variables\n"
            % (
                max(map(len, row_labels), default=0),
                max(map(len, col_labels), default=0),
            )
        )
        #
        # LINE 10
        #
        ostream.write(
            " %d %d %d %d %d\t# common exprs: b,c,o,c1,o1\n" % tuple(n_subexpressions)
        )

        #
        # "F" lines (external function definitions)
        #
        amplfunc_libraries = set()
        for fid, fcn in sorted(self.external_functions.values()):
            amplfunc_libraries.add(fcn._library)
            ostream.write("F%d 1 -1 %s\n" % (fid, fcn._function))

        #
        # "S" lines (suffixes)
        #
        for name, data in suffix_data.items():
            if name == 'dual':
                continue
            if len(data.datatype) > 1:
                raise ValueError(
                    "The NL file writer found multiple active export "
                    "suffix components with name '{name}' and different "
                    "datatypes. A single datatype must be declared."
                )
            _type = next(iter(data.datatype))
            if _type == Suffix.FLOAT:
                _float = 4
            elif _type == Suffix.INT:
                _float = 0
            else:
                raise ValueError(
                    "The NL file writer only supports export suffixes "
                    "declared with a numeric datatype.  Suffix "
                    f"component '{name}' declares type '{_type}'"
                )
            for _field, _vals in zip(
                range(4), (data.var, data.con, data.obj, data.prob)
            ):
                if not _vals:
                    continue
                ostream.write(f"S{_field|_float} {len(_vals)} {name}\n")
                ostream.write(
                    ''.join(f"{_id} {_vals[_id]!r}\n" for _id in sorted(_vals))
                )

        #
        # "V" lines (common subexpressions)
        #
        # per "writing .nl files", common subexpressions appearing in
        # more than one constraint/objective come first, then
        # subexpressions that only appear in one place come immediately
        # before the C/O line that references it.
        single_use_subexpressions = {}
        self.next_V_line_id = n_vars
        for _id in self.subexpression_order:
            _con_id, _obj_id, _sub = self.subexpression_cache[_id][2]
            if _sub:
                # substitute expression directly into expression trees
                # and do NOT emit the V line
                continue
            target_expr = 0
            if _obj_id is None:
                target_expr = _con_id
            elif _con_id is None:
                target_expr = _obj_id
            if target_expr == 0:
                # Note: checking target_expr == 0 is equivalent to
                # testing "(_con_id is not None and _obj_id is not None)
                # or _con_id == 0 or _obj_id == 0"
                self._write_v_line(_id, 0)
            else:
                if target_expr not in single_use_subexpressions:
                    single_use_subexpressions[target_expr] = []
                single_use_subexpressions[target_expr].append(_id)

        #
        # "C" lines (constraints: nonlinear expression)
        #
        for row_idx, info in enumerate(constraints):
            if info[1].nonlinear is None:
                # Because we have moved the nonlinear constraints to the
                # beginning, we can very quickly write all the linear
                # constraints at the end (as their nonlinear expressions
                # are the constant 0).
                _expr = self.template.const % 0
                ostream.write(
                    _expr.join(
                        f'C{i}{row_comments[i]}\n'
                        for i in range(row_idx, len(constraints))
                    )
                )
                # We know that there is at least one linear expression
                # (row_idx), so we can unconditionally emit the last "0
                # expression":
                ostream.write(_expr)
                break
            if single_use_subexpressions:
                for _id in single_use_subexpressions.get(id(info[0]), ()):
                    self._write_v_line(_id, row_idx + 1)
            ostream.write(f'C{row_idx}{row_comments[row_idx]}\n')
            self._write_nl_expression(info[1], False)

        #
        # "O" lines (objectives: nonlinear expression)
        #
        for obj_idx, info in enumerate(objectives):
            if single_use_subexpressions:
                for _id in single_use_subexpressions.get(id(info[0]), ()):
                    # Note that "Writing .nl files" (2005) is incorrectly
                    # missing the "+ 1" in the description of V lines
                    # appearing in only Objectives (bottom of page 9).
                    self._write_v_line(_id, n_cons + n_lcons + obj_idx + 1)
            lbl = row_comments[n_cons + obj_idx]
            sense = 0 if info[0].sense == minimize else 1
            ostream.write(f'O{obj_idx} {sense}{lbl}\n')
            self._write_nl_expression(info[1], True)

        #
        # "d" lines (dual initialization)
        #
        if 'dual' in suffix_data:
            _data = suffix_data['dual']
            if _data.var:
                logger.warning("ignoring 'dual' suffix for Var types")
            if _data.obj:
                logger.warning("ignoring 'dual' suffix for Objective types")
            if _data.prob:
                logger.warning("ignoring 'dual' suffix for Model")
            if _data.con:
                ostream.write(f"d{len(_data.con)}\n")
                ostream.write(
                    ''.join(f"{_id} {_data.con[_id]!r}\n" for _id in sorted(_data.con))
                )

        #
        # "x" lines (variable initialization)
        #
        _init_lines = [
            f'{var_idx} {info[0].value!r}{col_comments[var_idx]}\n'
            for var_idx, info in enumerate(variables)
            if info[0].value is not None
        ]
        ostream.write(
            'x%d%s\n'
            % (len(_init_lines), "\t# initial guess" if symbolic_solver_labels else '')
        )
        ostream.write(''.join(_init_lines))

        #
        # "r" lines (constraint bounds)
        #
        ostream.write(
            'r%s\n'
            % (
                "\t#%d ranges (rhs's)" % len(constraints)
                if symbolic_solver_labels
                else '',
            )
        )
        for row_idx, info in enumerate(constraints):
            i = info[2]
            if i == 4:  # ==
                ostream.write(f"4 {info[3]}{row_comments[row_idx]}\n")
            elif i == 1:  # body <= ub
                ostream.write(f"1 {info[4]}{row_comments[row_idx]}\n")
            elif i == 2:  # lb <= body
                ostream.write(f"2 {info[3]}{row_comments[row_idx]}\n")
            elif i == 0:  # lb <= body <= ub
                ostream.write(f"0 {info[3]} {info[4]}{row_comments[row_idx]}\n")
            elif i == 5:  # complementarity
                ostream.write(
                    f"5 {info[3]} {1+column_order[info[4]]}"
                    f"{row_comments[row_idx]}\n"
                )
            else:  # i == 3; unbounded
                ostream.write(f"3{row_comments[row_idx]}\n")

        #
        # "b" lines (variable bounds)
        #
        ostream.write(
            'b%s\n'
            % (
                "\t#%d bounds (on variables)" % len(variables)
                if symbolic_solver_labels
                else '',
            )
        )
        for var_idx, info in enumerate(variables):
            # _bound_writer[info[2]](info, col_comments[var_idx])
            ###
            i = info[2]
            if i == 0:  # lb <= body <= ub
                ostream.write(f"0 {info[3]} {info[4]}{col_comments[var_idx]}\n")
            elif i == 2:  # lb <= body
                ostream.write(f"2 {info[3]}{col_comments[var_idx]}\n")
            elif i == 1:  # body <= ub
                ostream.write(f"1 {info[4]}{col_comments[var_idx]}\n")
            elif i == 4:  # ==
                ostream.write(f"4 {info[3]}{col_comments[var_idx]}\n")
            else:  # i == 3; unbounded
                ostream.write(f"3{col_comments[var_idx]}\n")

        #
        # "k" lines (column offsets in Jacobian NNZ)
        #
        ostream.write(
            'k%d%s\n'
            % (
                len(variables) - 1,
                "\t#intermediate Jacobian column lengths"
                if symbolic_solver_labels
                else '',
            )
        )
        ktot = 0
        for var_idx, info in enumerate(variables[:-1]):
            ktot += con_nnz_by_var.get(info[1], 0)
            ostream.write(f"{ktot}\n")

        #
        # "J" lines (non-empty terms in the Jacobian)
        #
        for row_idx, info in enumerate(constraints):
            linear = info[1].linear
            # ASL will fail on "J<N> 0", so if there are no coefficients
            # (i.e., a constant objective), then skip this entry
            if not linear:
                continue
            ostream.write(f'J{row_idx} {len(linear)}{row_comments[row_idx]}\n')
            for _id in sorted(linear.keys(), key=column_order.__getitem__):
                ostream.write(f'{column_order[_id]} {linear[_id]!r}\n')

        #
        # "G" lines (non-empty terms in the Objective)
        #
        for obj_idx, info in enumerate(objectives):
            linear = info[1].linear
            # ASL will fail on "G<N> 0", so if there are no coefficients
            # (i.e., a constant objective), then skip this entry
            if not linear:
                continue
            ostream.write(f'G{obj_idx} {len(linear)}{row_comments[obj_idx + n_cons]}\n')
            for _id in sorted(linear.keys(), key=column_order.__getitem__):
                ostream.write(f'{column_order[_id]} {linear[_id]!r}\n')

        # Generate the return information
        info = NLWriterInfo(
            variables,
            constraints,
            objectives,
            sorted(amplfunc_libraries),
            row_labels,
            col_labels,
        )
        timer.toc("Wrote NL stream", level=logging.DEBUG)
        timer.toc("Generated NL representation", delta=False)
        return info

    def _categorize_vars(self, comp_list, linear_by_comp):
        """Categorize compiled expression vars into linear and nonlinear

        This routine takes an iterable of compiled component expression
        infos and returns the sets of variables appearing linearly and
        nonlinearly in those components.

        This routine has a number of side effects:

          - the ``linear_by_comp`` dict is updated to contain the set of
            nonzeros for each component in the ``comp_list``

          - the expr_info (the second element in each tuple in
            ``comp_list``) is "compiled": the ``linear`` attribute is
            converted from a list of coef, var_id terms (potentially with
            duplicate entries) into a dict that maps var id to
            coefficients

        Returns
        -------
        all_linear_vars: set
            set of all vars that only appear linearly in the compiled
            component expression infos

        all_nonlinear_vars: set
            set of all vars that appear nonlinearly in the compiled
            component expression infos

        nnz_by_var: dict
            Count of the number of components that each var appears in.

        """
        all_linear_vars = set()
        all_nonlinear_vars = set()
        nnz_by_var = {}

        for comp_info in comp_list:
            expr_info = comp_info[1]
            # Note: mult will be 1 here: it is either cleared by
            # finalizeResult, or this is a named expression, in which
            # case the mult was reset within handle_named_expression_node
            #
            # For efficiency, we will omit the obvious assertion:
            #   assert expr_info.mult == 1
            #
            # Process the linear portion of this component
            if expr_info.linear:
                linear_vars = set(expr_info.linear)
                all_linear_vars.update(linear_vars)
            # else:
            #     # NOTE: we only create the linear_vars set if there
            #     # are linear vars: the use of linear_vars below is
            #     # guarded by 'if expr_info.linear', so it is OK to
            #     # leave the symbol undefined here:
            #     linear_vars = set()

            # Process the nonlinear portion of this component
            if expr_info.nonlinear:
                nonlinear_vars = set()
                for _id in expr_info.nonlinear[1]:
                    if _id in linear_by_comp:
                        nonlinear_vars.update(linear_by_comp[_id].keys())
                    else:
                        nonlinear_vars.add(_id)
                # Recreate nz if this component has both linear and
                # nonlinear components.
                if expr_info.linear:
                    # Ensure any variables that only appear nonlinearly
                    # in the expression have 0's in the linear dict
                    for i in nonlinear_vars - linear_vars:
                        expr_info.linear[i] = 0
                else:
                    # All variables are nonlinear; generate the linear
                    # dict with all zeros
                    expr_info.linear = dict.fromkeys(nonlinear_vars, 0)
                all_nonlinear_vars.update(nonlinear_vars)

            # Update the count of components that each variable appears in
            for v in expr_info.linear:
                if v in nnz_by_var:
                    nnz_by_var[v] += 1
                else:
                    nnz_by_var[v] = 1
            # Record all nonzero variable ids for this component
            linear_by_comp[id(comp_info[0])] = expr_info.linear
        # Linear models (or objectives) are common.  Avoid the set
        # difference if possible
        if all_nonlinear_vars:
            all_linear_vars -= all_nonlinear_vars
        return all_linear_vars, all_nonlinear_vars, nnz_by_var

    def _count_subexpression_occurrences(self):
        """Categorize named subexpressions based on where they are used.

        This iterates through the `subexpression_order` and categorizes
        each _id based on where it is used (1 constraint, many
        constraints, 1 objective, many objectives, constraints and
        objectives).

        """
        # Group them into:
        #   [ used in both objectives and constraints,
        #     used by more than one constraint (but no objectives),
        #     used by more than one objective (but no constraints),
        #     used by one constraint,
        #     used by one objective ]
        n_subexpressions = [0] * 5
        for info in map(
            itemgetter(2),
            map(self.subexpression_cache.__getitem__, self.subexpression_order),
        ):
            if info[2]:
                pass
            elif info[1] is None:
                # assert info[0] is not None:
                n_subexpressions[3 if info[0] else 1] += 1
            elif info[0] is None:
                n_subexpressions[4 if info[1] else 2] += 1
            else:
                n_subexpressions[0] += 1
        return n_subexpressions

    def _record_named_expression_usage(self, named_exprs, src, comp_type):
        self.used_named_expressions.update(named_exprs)
        src = id(src)
        for _id in named_exprs:
            info = self.subexpression_cache[_id][2]
            if info[comp_type] is None:
                info[comp_type] = src
            elif info[comp_type] != src:
                info[comp_type] = 0

    def _write_nl_expression(self, repn, include_const):
        # Note that repn.mult should always be 1 (the AMPLRepn was
        # compiled before this point).  Omitting the assertion for
        # efficiency.
        # assert repn.mult == 1
        if repn.nonlinear:
            nl, args = repn.nonlinear
            if include_const and repn.const:
                # Add the constant to the NL expression.  AMPL adds the
                # constant as the second argument, so we will too.
                nl = self.template.binary_sum + nl + (self.template.const % repn.const)
            self.ostream.write(nl % tuple(map(self.var_id_to_nl.__getitem__, args)))
        elif include_const:
            self.ostream.write(self.template.const % repn.const)
        else:
            self.ostream.write(self.template.const % 0)

    def _write_v_line(self, expr_id, k):
        ostream = self.ostream
        column_order = self.column_order
        info = self.subexpression_cache[expr_id]
        if self.symbolic_solver_labels:
            lbl = '\t#%s' % info[0].name
        else:
            lbl = ''
        self.var_id_to_nl[expr_id] = f"{self.next_V_line_id}{lbl}"
        # Do NOT write out 0 coefficients here: doing so fouls up the
        # ASL's logic for calculating derivatives, leading to 'nan' in
        # the Hessian results.
        linear = dict(item for item in info[1].linear.items() if item[1])
        #
        ostream.write(f'V{self.next_V_line_id} {len(linear)} {k}{lbl}\n')
        for _id in sorted(linear, key=column_order.__getitem__):
            ostream.write(f'{column_order[_id]} {linear[_id]!r}\n')
        self._write_nl_expression(info[1], True)
        self.next_V_line_id += 1


class NLFragment(object):
    """This is a mock "component" for the nl portion of a named Expression.

    It is used internally in the writer when requesting symbolic solver
    labels so that we can generate meaningful names for the nonlinear
    portion of an Expression component.

    """

    __slots__ = ('_repn', '_node')

    def __init__(self, repn, node):
        self._repn = repn
        self._node = node

    @property
    def name(self):
        return 'nl(' + self._node.name + ')'


class AMPLRepn(object):
    __slots__ = ('nl', 'mult', 'const', 'linear', 'nonlinear', 'named_exprs')

    ActiveVisitor = None

    def __init__(self, const, linear, nonlinear):
        self.nl = None
        self.mult = 1
        self.const = const
        self.linear = linear
        if nonlinear is None:
            self.nonlinear = self.named_exprs = None
        else:
            nl, nl_args, self.named_exprs = nonlinear
            self.nonlinear = nl, nl_args

    def __str__(self):
        return (
            f'AMPLRepn(mult={self.mult}, const={self.const}, '
            f'linear={self.linear}, nonlinear={self.nonlinear}, '
            f'nl={self.nl}, named_exprs={self.named_exprs})'
        )

    def __repr__(self):
        return str(self)

    def duplicate(self):
        ans = self.__class__.__new__(self.__class__)
        ans.nl = self.nl
        ans.mult = self.mult
        ans.const = self.const
        ans.linear = None if self.linear is None else dict(self.linear)
        ans.nonlinear = self.nonlinear
        ans.named_exprs = self.named_exprs
        return ans

    def compile_repn(self, visitor, prefix='', args=None, named_exprs=None):
        template = visitor.template
        if self.mult != 1:
            if self.mult == -1:
                prefix += template.negation
            else:
                prefix += template.multiplier % self.mult
            self.mult = 1
        if self.named_exprs is not None:
            if named_exprs is None:
                named_exprs = set(self.named_exprs)
            else:
                named_exprs.update(self.named_exprs)
        if self.nl is not None:
            # This handles both named subexpressions and embedded
            # non-numeric (e.g., string) arguments.
            nl, nl_args = self.nl
            if prefix:
                nl = prefix + nl
            if args is not None:
                assert args is not nl_args
                args.extend(nl_args)
            else:
                args = list(nl_args)
            if nl_args:
                # For string arguments, nl_args is an empty tuple and
                # self.named_exprs is None.  For named subexpressions,
                # we are guaranteed that named_exprs is NOT None.  We
                # need to ensure that the named subexpression that we
                # are returning is added to the named_exprs set.
                named_exprs.update(nl_args)
            return nl, args, named_exprs

        if args is None:
            args = []
        if self.linear:
            nterms = -len(args)
            _v_template = template.var
            _m_template = template.monomial
            # Because we are compiling this expression (into a NL
            # expression), we will go ahead and filter the 0*x terms
            # from the expression.  Note that the args are accumulated
            # by side-effect, which prevents iterating over the linear
            # terms twice.
            nl_sum = ''.join(
                args.append(v) or (_v_template if c == 1 else _m_template % c)
                for v, c in self.linear.items()
                if c
            )
            nterms += len(args)
        else:
            nterms = 0
            nl_sum = ''
        if self.nonlinear:
            if self.nonlinear.__class__ is list:
                nterms += len(self.nonlinear)
                nl_sum += ''.join(map(itemgetter(0), self.nonlinear))
                deque(map(args.extend, map(itemgetter(1), self.nonlinear)), maxlen=0)
            else:
                nterms += 1
                nl_sum += self.nonlinear[0]
                args.extend(self.nonlinear[1])
        if self.const:
            nterms += 1
            nl_sum += template.const % self.const

        if nterms > 2:
            return (prefix + (template.nary_sum % nterms) + nl_sum, args, named_exprs)
        elif nterms == 2:
            return prefix + template.binary_sum + nl_sum, args, named_exprs
        elif nterms == 1:
            return prefix + nl_sum, args, named_exprs
        else:  # nterms == 0
            return prefix + (template.const % 0), args, named_exprs

    def compile_nonlinear_fragment(self, visitor):
        if not self.nonlinear:
            self.nonlinear = None
            return
        args = []
        nterms = len(self.nonlinear)
        nl_sum = ''.join(map(itemgetter(0), self.nonlinear))
        deque(map(args.extend, map(itemgetter(1), self.nonlinear)), maxlen=0)

        if nterms > 2:
            self.nonlinear = (visitor.template.nary_sum % nterms) + nl_sum, args
        elif nterms == 2:
            self.nonlinear = visitor.template.binary_sum + nl_sum, args
        else:  # nterms == 1:
            self.nonlinear = nl_sum, args

    def append(self, other):
        """Append a child result from acceptChildResult

        Notes
        -----
        This method assumes that the operator was "+". It is implemented
        so that we can directly use an AMPLRepn() as a data object in
        the expression walker (thereby avoiding the function call for a
        custom callback)

        """
        # Note that self.mult will always be 1 (we only call append()
        # within a sum, so there is no opportunity for self.mult to
        # change). Omitting the assertion for efficiency.
        # assert self.mult == 1
        _type = other[0]
        if _type is _MONOMIAL:
            _, v, c = other
            if v in self.linear:
                self.linear[v] += c
            else:
                self.linear[v] = c
        elif _type is _GENERAL:
            _, other = other
            if other.nl is not None and other.nl[1]:
                if other.linear:
                    # This is a named expression with both a linear and
                    # nonlinear component.  We want to merge it with
                    # this AMPLRepn, preserving the named expression for
                    # only the nonlinear component (merging the linear
                    # component with this AMPLRepn).
                    pass
                else:
                    # This is a nonlinear-only named expression,
                    # possibly with a multiplier that is not 1.  Compile
                    # it and append it (this both resolves the
                    # multiplier, and marks the named expression as
                    # having been used)
                    other = other.compile_repn(
                        self.ActiveVisitor, '', None, self.named_exprs
                    )
                    nl, nl_args, self.named_exprs = other
                    self.nonlinear.append((nl, nl_args))
                    return
            if other.named_exprs is not None:
                if self.named_exprs is None:
                    self.named_exprs = set(other.named_exprs)
                else:
                    self.named_exprs.update(other.named_exprs)
            if other.mult != 1:
                mult = other.mult
                self.const += mult * other.const
                if other.linear:
                    linear = self.linear
                    for v, c in other.linear.items():
                        if v in linear:
                            linear[v] += c * mult
                        else:
                            linear[v] = c * mult
                if other.nonlinear:
                    if other.nonlinear.__class__ is list:
                        other.compile_nonlinear_fragment(self.ActiveVisitor)
                    if mult == -1:
                        prefix = self.ActiveVisitor.template.negation
                    else:
                        prefix = self.ActiveVisitor.template.multiplier % mult
                    self.nonlinear.append(
                        (prefix + other.nonlinear[0], other.nonlinear[1])
                    )
            else:
                self.const += other.const
                if other.linear:
                    linear = self.linear
                    for v, c in other.linear.items():
                        if v in linear:
                            linear[v] += c
                        else:
                            linear[v] = c
                if other.nonlinear:
                    if other.nonlinear.__class__ is list:
                        self.nonlinear.extend(other.nonlinear)
                    else:
                        self.nonlinear.append(other.nonlinear)
        elif _type is _CONSTANT:
            self.const += other[1]


def _create_strict_inequality_map(vars_):
    vars_['strict_inequality_map'] = {
        True: vars_['less_than'],
        False: vars_['less_equal'],
        (True, True): (vars_['less_than'], vars_['less_than']),
        (True, False): (vars_['less_than'], vars_['less_equal']),
        (False, True): (vars_['less_equal'], vars_['less_than']),
        (False, False): (vars_['less_equal'], vars_['less_equal']),
    }


class text_nl_debug_template(object):
    unary = {
        'log': 'o43\t#log\n',
        'log10': 'o42\t#log10\n',
        'sin': 'o41\t#sin\n',
        'cos': 'o46\t#cos\n',
        'tan': 'o38\t#tan\n',
        'sinh': 'o40\t#sinh\n',
        'cosh': 'o45\t#cosh\n',
        'tanh': 'o37\t#tanh\n',
        'asin': 'o51\t#asin\n',
        'acos': 'o53\t#acos\n',
        'atan': 'o49\t#atan\n',
        'exp': 'o44\t#exp\n',
        'sqrt': 'o39\t#sqrt\n',
        'asinh': 'o50\t#asinh\n',
        'acosh': 'o52\t#acosh\n',
        'atanh': 'o47\t#atanh\n',
        'ceil': 'o14\t#ceil\n',
        'floor': 'o13\t#floor\n',
    }

    binary_sum = 'o0\t#+\n'
    product = 'o2\t#*\n'
    division = 'o3\t# /\n'
    pow = 'o5\t#^\n'
    abs = 'o15\t# abs\n'
    negation = 'o16\t#-\n'
    nary_sum = 'o54\t# sumlist\n%d\t# (n)\n'
    exprif = 'o35\t# if\n'
    and_expr = 'o21\t# and\n'
    less_than = 'o22\t# lt\n'
    less_equal = 'o23\t# le\n'
    equality = 'o24\t# eq\n'
    external_fcn = 'f%d %d%s\n'
    var = 'v%s\n'
    const = 'n%r\n'
    string = 'h%d:%s\n'
    monomial = product + const + var.replace('%', '%%')
    multiplier = product + const

    _create_strict_inequality_map(vars())


def _strip_template_comments(vars_, base_):
    vars_['unary'] = {k: v[: v.find('\t#')] + '\n' for k, v in base_.unary.items()}
    for k, v in base_.__dict__.items():
        if type(v) is str and '\t#' in v:
            v_lines = v.split('\n')
            for i, l in enumerate(v_lines):
                comment_start = l.find('\t#')
                if comment_start >= 0:
                    v_lines[i] = l[:comment_start]
            vars_[k] = '\n'.join(v_lines)


# The "standard" text mode template is the debugging template with the
# comments removed
class text_nl_template(text_nl_debug_template):
    _strip_template_comments(vars(), text_nl_debug_template)
    _create_strict_inequality_map(vars())


def node_result_to_amplrepn(data):
    if data[0] is _GENERAL:
        return data[1]
    elif data[0] is _MONOMIAL:
        _, v, c = data
        if c:
            return AMPLRepn(0, {v: c}, None)
        else:
            return AMPLRepn(0, None, None)
    elif data[0] is _CONSTANT:
        return AMPLRepn(data[1], None, None)
    else:
        raise DeveloperError("unknown result type")


def handle_negation_node(visitor, node, arg1):
    if arg1[0] is _MONOMIAL:
        return (_MONOMIAL, arg1[1], -1 * arg1[2])
    elif arg1[0] is _GENERAL:
        arg1[1].mult *= -1
        return arg1
    elif arg1[0] is _CONSTANT:
        return (_CONSTANT, -1 * arg1[1])
    else:
        raise RuntimeError("%s: %s" % (type(arg1[0]), arg1))


def handle_product_node(visitor, node, arg1, arg2):
    if arg2[0] is _CONSTANT:
        arg2, arg1 = arg1, arg2
    if arg1[0] is _CONSTANT:
        mult = arg1[1]
        if not mult:
            # simplify multiplication by 0 (if arg2 is zero, the
            # simplification happens when we evaluate the constant
            # below).  Note that this is not IEEE-754 compliant, and
            # will map 0*inf and 0*nan to 0 (and not to nan).  We are
            # including this for backwards compatibility with the NLv1
            # writer, but arguably we should deprecate/remove this
            # "feature" in the future.
            if arg2[0] is _CONSTANT:
                _prod = mult * arg2[1]
                if _prod:
                    deprecation_warning(
                        f"Encountered {mult}*{arg2[1]} in expression tree.  "
                        "Mapping the NaN result to 0 for compatibility "
                        "with the nl_v1 writer.  In the future, this NaN "
                        "will be preserved/emitted to comply with IEEE-754.",
                        version='6.4.3',
                    )
                    _prod = 0
                return (_CONSTANT, _prod)
            return arg1
        if mult == 1:
            return arg2
        elif arg2[0] is _MONOMIAL:
            if mult != mult:
                # This catches mult (i.e., arg1) == nan
                return arg1
            return (_MONOMIAL, arg2[1], mult * arg2[2])
        elif arg2[0] is _GENERAL:
            if mult != mult:
                # This catches mult (i.e., arg1) == nan
                return arg1
            arg2[1].mult *= mult
            return arg2
        elif arg2[0] is _CONSTANT:
            if not arg2[1]:
                # Simplify multiplication by 0; see note above about
                # IEEE-754 incompatibility.
                _prod = mult * arg2[1]
                if _prod:
                    deprecation_warning(
                        f"Encountered {mult}*{arg2[1]} in expression tree.  "
                        "Mapping the NaN result to 0 for compatibility "
                        "with the nl_v1 writer.  In the future, this NaN "
                        "will be preserved/emitted to comply with IEEE-754.",
                        version='6.4.3',
                    )
                    _prod = 0
                return (_CONSTANT, _prod)
            return (_CONSTANT, mult * arg2[1])
    nonlin = node_result_to_amplrepn(arg1).compile_repn(
        visitor, visitor.template.product
    )
    nonlin = node_result_to_amplrepn(arg2).compile_repn(visitor, *nonlin)
    return (_GENERAL, AMPLRepn(0, None, nonlin))


def handle_division_node(visitor, node, arg1, arg2):
    if arg2[0] is _CONSTANT:
        div = arg2[1]
        if div == 1:
            return arg1
        if arg1[0] is _MONOMIAL:
            tmp = _apply_node_operation(node, (arg1[2], div))
            if tmp[1] != tmp[1]:
                # This catches if the coefficient division results in nan
                return tmp
            return (_MONOMIAL, arg1[1], tmp[1])
        elif arg1[0] is _GENERAL:
            tmp = _apply_node_operation(node, (arg1[1].mult, div))[1]
            if tmp != tmp:
                # This catches if the multiplier division results in nan
                return _CONSTANT, tmp
            arg1[1].mult = tmp
            return arg1
        elif arg1[0] is _CONSTANT:
            return _apply_node_operation(node, (arg1[1], div))
    elif arg1[0] is _CONSTANT and not arg1[1]:
        return _CONSTANT, 0
    nonlin = node_result_to_amplrepn(arg1).compile_repn(
        visitor, visitor.template.division
    )
    nonlin = node_result_to_amplrepn(arg2).compile_repn(visitor, *nonlin)
    return (_GENERAL, AMPLRepn(0, None, nonlin))


def handle_pow_node(visitor, node, arg1, arg2):
    if arg2[0] is _CONSTANT:
        if arg1[0] is _CONSTANT:
            return _apply_node_operation(node, (arg1[1], arg2[1]))
        elif not arg2[1]:
            return _CONSTANT, 1
        elif arg2[1] == 1:
            return arg1
    nonlin = node_result_to_amplrepn(arg1).compile_repn(visitor, visitor.template.pow)
    nonlin = node_result_to_amplrepn(arg2).compile_repn(visitor, *nonlin)
    return (_GENERAL, AMPLRepn(0, None, nonlin))


def handle_abs_node(visitor, node, arg1):
    if arg1[0] is _CONSTANT:
        return (_CONSTANT, abs(arg1[1]))
    nonlin = node_result_to_amplrepn(arg1).compile_repn(visitor, visitor.template.abs)
    return (_GENERAL, AMPLRepn(0, None, nonlin))


def handle_unary_node(visitor, node, arg1):
    if arg1[0] is _CONSTANT:
        return _apply_node_operation(node, (arg1[1],))
    nonlin = node_result_to_amplrepn(arg1).compile_repn(
        visitor, visitor.template.unary[node.name]
    )
    return (_GENERAL, AMPLRepn(0, None, nonlin))


def handle_exprif_node(visitor, node, arg1, arg2, arg3):
    if arg1[0] is _CONSTANT:
        if arg1[1]:
            return arg2
        else:
            return arg3
    nonlin = node_result_to_amplrepn(arg1).compile_repn(
        visitor, visitor.template.exprif
    )
    nonlin = node_result_to_amplrepn(arg2).compile_repn(visitor, *nonlin)
    nonlin = node_result_to_amplrepn(arg3).compile_repn(visitor, *nonlin)
    return (_GENERAL, AMPLRepn(0, None, nonlin))


def handle_equality_node(visitor, node, arg1, arg2):
    if arg1[0] is _CONSTANT and arg2[0] is _CONSTANT:
        return (_CONSTANT, arg1[1] == arg2[1])
    nonlin = node_result_to_amplrepn(arg1).compile_repn(
        visitor, visitor.template.equality
    )
    nonlin = node_result_to_amplrepn(arg2).compile_repn(visitor, *nonlin)
    return (_GENERAL, AMPLRepn(0, None, nonlin))


def handle_inequality_node(visitor, node, arg1, arg2):
    if arg1[0] is _CONSTANT and arg2[0] is _CONSTANT:
        return (_CONSTANT, node._apply_operation((arg1[1], arg2[1])))
    nonlin = node_result_to_amplrepn(arg1).compile_repn(
        visitor, visitor.template.strict_inequality_map[node.strict]
    )
    nonlin = node_result_to_amplrepn(arg2).compile_repn(visitor, *nonlin)
    return (_GENERAL, AMPLRepn(0, None, nonlin))


def handle_ranged_inequality_node(visitor, node, arg1, arg2, arg3):
    if arg1[0] is _CONSTANT and arg2[0] is _CONSTANT and arg3[0] is _CONSTANT:
        return (_CONSTANT, node._apply_operation((arg1[1], arg2[1], arg3[1])))
    op = visitor.template.strict_inequality_map[node.strict]
    nl, args, named = node_result_to_amplrepn(arg1).compile_repn(
        visitor, visitor.template.and_expr + op[0]
    )
    nl2, args2, named = node_result_to_amplrepn(arg2).compile_repn(
        visitor, '', None, named
    )
    nl += nl2 + op[1] + nl2
    args.extend(args2)
    args.extend(args2)
    nonlin = node_result_to_amplrepn(arg3).compile_repn(visitor, nl, args, named)
    return (_GENERAL, AMPLRepn(0, None, nonlin))


def handle_named_expression_node(visitor, node, arg1):
    _id = id(node)
    # Note that while named subexpressions ('defined variables' in the
    # ASL NL file vernacular) look like variables, they are not allowed
    # to appear in the 'linear' portion of a constraint / objective
    # definition.  We will return this as a "var" template, but
    # wrapped in the nonlinear portion of the expression tree.
    repn = node_result_to_amplrepn(arg1)

    # A local copy of the expression source list.  This will be updated
    # later if the same Expression node is encountered in another
    # expression tree.
    #
    # This is a 3-tuple [con_id, obj_id, substitute_expression].  If the
    # expression is used by more than 1 constraint / objective, then the
    # id is set to 0.  If it is not used by any, then it is None.
    # substitute_expression is a bool indicating if this named
    # subexpression tree should be directly substituted into any
    # expression tree that references this node (i.e., do NOT emit the V
    # line).
    expression_source = [None, None, False]
    # Record this common expression
    visitor.subexpression_cache[_id] = (
        # 0: the "component" that generated this expression ID
        node,
        # 1: the common subexpression (to be written out)
        repn,
        # 2: the source usage information for this subexpression:
        #    [(con_id, obj_id, substitute); see above]
        expression_source,
    )

    if not visitor.use_named_exprs:
        return _GENERAL, repn.duplicate()

    mult, repn.mult = repn.mult, 1
    if repn.named_exprs is None:
        repn.named_exprs = set()

    # When converting this shared subexpression to a (nonlinear)
    # node, we want to just reference this subexpression:
    repn.nl = (visitor.template.var, (_id,))

    if repn.nonlinear:
        # As we will eventually need the compiled form of any nonlinear
        # expression, we will go ahead and compile it here.  We do not
        # do the same for the linear component as we will only need the
        # linear component compiled to a dict if we are emitting the
        # original (linear + nonlinear) V line (which will not happen if
        # the V line is part of a larger linear operator).
        if repn.nonlinear.__class__ is list:
            repn.compile_nonlinear_fragment(visitor)

        if repn.linear:
            # If this expression has both linear and nonlinear
            # components, we will follow the ASL convention and break
            # the named subexpression into two named subexpressions: one
            # that is only the nonlinear component and one that has the
            # const/linear component (and references the first).  This
            # will allow us to propagate linear coefficients up from
            # named subexpressions when appropriate.
            sub_node = NLFragment(repn, node)
            sub_id = id(sub_node)
            sub_repn = AMPLRepn(0, None, None)
            sub_repn.nonlinear = repn.nonlinear
            sub_repn.nl = (visitor.template.var, (sub_id,))
            sub_repn.named_exprs = set(repn.named_exprs)

            repn.named_exprs.add(sub_id)
            repn.nonlinear = sub_repn.nl

            # See above for the meaning of this source information
            nl_info = list(expression_source)
            visitor.subexpression_cache[sub_id] = (sub_node, sub_repn, nl_info)
            # It is important that the NL subexpression comes before the
            # main named expression:
            visitor.subexpression_order.append(sub_id)
        else:
            nl_info = expression_source
    else:
        repn.nonlinear = None
        if repn.linear:
            if (
                not repn.const
                and len(repn.linear) == 1
                and next(iter(repn.linear.values())) == 1
            ):
                # This Expression holds only a variable (multiplied by
                # 1).  Do not emit this as a named variable and instead
                # just inject the variable where this expression is
                # used.
                repn.nl = None
                expression_source[2] = True
        else:
            # This Expression holds only a constant.  Do not emit this
            # as a named variable and instead just inject the constant
            # where this expression is used.
            repn.nl = None
            expression_source[2] = True

    if mult != 1:
        repn.const *= mult
        if repn.linear:
            _lin = repn.linear
            for v in repn.linear:
                _lin[v] *= mult
        if repn.nonlinear:
            if mult == -1:
                prefix = visitor.template.negation
            else:
                prefix = visitor.template.multiplier % mult
            repn.nonlinear = prefix + repn.nonlinear[0], repn.nonlinear[1]

    if expression_source[2]:
        if repn.linear:
            return (_MONOMIAL, next(iter(repn.linear)), 1)
        else:
            return (_CONSTANT, repn.const)

    # Defer recording this _id until after we know that this repn will
    # not be directly substituted (and to ensure that the NL fragment is
    # added to the order first).
    visitor.subexpression_order.append(_id)

    return (_GENERAL, repn.duplicate())


def handle_external_function_node(visitor, node, *args):
    func = node._fcn._function
    # There is a special case for external functions: these are the only
    # expressions that can accept string arguments. As we currently pass
    # these as 'precompiled' general NL fragments, the normal trap for
    # constant subexpressions will miss constant external function calls
    # that contain strings.  We will catch that case here.
    if all(
        arg[0] is _CONSTANT or (arg[0] is _GENERAL and arg[1].nl and not arg[1].nl[1])
        for arg in args
    ):
        arg_list = [arg[1] if arg[0] is _CONSTANT else arg[1].const for arg in args]
        return _apply_node_operation(node, arg_list)
    if func in visitor.external_functions:
        if node._fcn._library != visitor.external_functions[func][1]._library:
            raise RuntimeError(
                "The same external function name (%s) is associated "
                "with two different libraries (%s through %s, and %s "
                "through %s).  The ASL solver will fail to link "
                "correctly."
                % (
                    func,
                    visitor.external_byFcn[func]._library,
                    visitor.external_byFcn[func]._library.name,
                    node._fcn._library,
                    node._fcn.name,
                )
            )
    else:
        visitor.external_functions[func] = (len(visitor.external_functions), node._fcn)
    comment = f'\t#{node.local_name}' if visitor.symbolic_solver_labels else ''
    nonlin = node_result_to_amplrepn(args[0]).compile_repn(
        visitor,
        visitor.template.external_fcn
        % (visitor.external_functions[func][0], len(args), comment),
    )
    for arg in args[1:]:
        nonlin = node_result_to_amplrepn(arg).compile_repn(visitor, *nonlin)
    return (_GENERAL, AMPLRepn(0, None, nonlin))


_operator_handles = {
    NegationExpression: handle_negation_node,
    ProductExpression: handle_product_node,
    DivisionExpression: handle_division_node,
    PowExpression: handle_pow_node,
    AbsExpression: handle_abs_node,
    UnaryFunctionExpression: handle_unary_node,
    Expr_ifExpression: handle_exprif_node,
    EqualityExpression: handle_equality_node,
    InequalityExpression: handle_inequality_node,
    RangedExpression: handle_ranged_inequality_node,
    _GeneralExpressionData: handle_named_expression_node,
    ScalarExpression: handle_named_expression_node,
    kernel.expression.expression: handle_named_expression_node,
    kernel.expression.noclone: handle_named_expression_node,
    # Note: objectives are special named expressions
    _GeneralObjectiveData: handle_named_expression_node,
    ScalarObjective: handle_named_expression_node,
    kernel.objective.objective: handle_named_expression_node,
    ExternalFunctionExpression: handle_external_function_node,
    # These are handled explicitly in beforeChild():
    # LinearExpression: handle_linear_expression,
    # SumExpression: handle_sum_expression,
    #
    # Note: MonomialTermExpression is only hit when processing NPV
    # subexpressions that raise errors (e.g., log(0) * m.x), so no
    # special processing is needed [it is just a product expression]
    MonomialTermExpression: handle_product_node,
}


def _before_native(visitor, child):
    return False, (_CONSTANT, child)


def _before_string(visitor, child):
    visitor.encountered_string_arguments = True
    ans = AMPLRepn(child, None, None)
    ans.nl = (visitor.template.string % (len(child), child), ())
    return False, (_GENERAL, ans)


def _before_var(visitor, child):
    _id = id(child)
    if _id not in visitor.var_map:
        if child.fixed:
            return False, (_CONSTANT, child())
        visitor.var_map[_id] = child
    return False, (_MONOMIAL, _id, 1)


def _before_npv(visitor, child):
    # TBD: It might be more efficient to cache the value of NPV
    # expressions to avoid duplicate evaluations.  However, current
    # examples do not benefit from this cache.
    #
    # _id = id(child)
    # if _id in visitor.value_cache:
    #     child = visitor.value_cache[_id]
    # else:
    #     child = visitor.value_cache[_id] = child()
    # return False, (_CONSTANT, child)
    try:
        tmp = False, (_CONSTANT, child())
        if tmp[1][1].__class__ is complex:
            return True, None
        return tmp
    except:
        # If there was an exception evaluating the subexpression, then
        # we need to descend into it (in case there is something like 0 *
        # nan that we need to map to 0)
        return True, None


def _before_monomial(visitor, child):
    #
    # The following are performance optimizations for common
    # situations (Monomial terms and Linear expressions)
    #
    arg1, arg2 = child._args_
    if arg1.__class__ not in native_types:
        # TBD: It might be more efficient to cache the value of NPV
        # expressions to avoid duplicate evaluations.  However, current
        # examples do not benefit from this cache.
        #
        # _id = id(arg1)
        # if _id in visitor.value_cache:
        #     arg1 = visitor.value_cache[_id]
        # else:
        #     arg1 = visitor.value_cache[_id] = arg1()
        try:
            arg1 = arg1()
        except:
            # If there was an exception evaluating the subexpression,
            # then we need to descend into it (in case there is something
            # like 0 * nan that we need to map to 0)
            return True, None

    if arg2.fixed:
        arg2 = arg2.value
        _prod = arg1 * arg2
        if not (arg1 and arg2) and _prod:
            deprecation_warning(
                f"Encountered {arg1}*{arg2} in expression tree.  "
                "Mapping the NaN result to 0 for compatibility "
                "with the nl_v1 writer.  In the future, this NaN "
                "will be preserved/emitted to comply with IEEE-754.",
                version='6.4.3',
            )
            _prod = 0
        return (_CONSTANT, _prod)

    # Trap multiplication by 0.
    if not arg1:
        return False, (_CONSTANT, 0)
    _id = id(arg2)
    if _id not in visitor.var_map:
        visitor.var_map[_id] = arg2
    return False, (_MONOMIAL, _id, arg1)


def _before_linear(visitor, child):
    # Because we are going to modify the LinearExpression in this
    # walker, we need to make a copy of the arg list from the original
    # expression tree.
    var_map = visitor.var_map
<<<<<<< HEAD
    const = 0
=======
    const = child.constant
    if const.__class__ not in native_types:
        const = const()
>>>>>>> 9f57f071
    linear = {}
    for arg in child.args:
        if arg.__class__ is MonomialTermExpression:
            c, v = arg.args
            if c.__class__ not in native_types:
                c = c()
            if v.fixed:
                const += c * v.value
            elif c:
                _id = id(v)
                if _id not in var_map:
                    var_map[_id] = v
                if _id in linear:
                    linear[_id] += c
                else:
                    linear[_id] = c
        elif arg.__class__ in native_types:
            const += arg
        else:
            const += arg()
    if linear:
        return False, (_GENERAL, AMPLRepn(const, linear, None))
    else:
        return False, (_CONSTANT, const)


def _before_named_expression(visitor, child):
    _id = id(child)
    if _id in visitor.subexpression_cache:
        obj, repn, info = visitor.subexpression_cache[_id]
        if info[2]:
            if repn.linear:
                return False, (_MONOMIAL, next(iter(repn.linear)), 1)
            else:
                return False, (_CONSTANT, repn.const)
        return False, (_GENERAL, repn.duplicate())
    else:
        return True, None


def _before_general_expression(visitor, child):
    return True, None


# Register an initial set of known expression types with the "before
# child" expression handler lookup table.
_before_child_handlers = {_type: _before_native for _type in native_numeric_types}
for _type in native_types:
    if issubclass(_type, str):
        _before_child_handlers[_type] = _before_string
# general operators
for _type in _operator_handles:
    _before_child_handlers[_type] = _before_general_expression
# named subexpressions
for _type in (
    _GeneralExpressionData,
    ScalarExpression,
    kernel.expression.expression,
    kernel.expression.noclone,
    _GeneralObjectiveData,
    ScalarObjective,
    kernel.objective.objective,
):
    _before_child_handlers[_type] = _before_named_expression
# Special linear / summation expressions
_before_child_handlers[MonomialTermExpression] = _before_monomial
_before_child_handlers[LinearExpression] = _before_linear
_before_child_handlers[SumExpression] = _before_general_expression


class AMPLRepnVisitor(StreamBasedExpressionVisitor):
    def __init__(
        self,
        template,
        subexpression_cache,
        subexpression_order,
        external_functions,
        var_map,
        used_named_expressions,
        symbolic_solver_labels,
        use_named_exprs,
    ):
        super().__init__()
        self.template = template
        self.subexpression_cache = subexpression_cache
        self.subexpression_order = subexpression_order
        self.external_functions = external_functions
        self.active_expression_source = None
        self.var_map = var_map
        self.used_named_expressions = used_named_expressions
        self.symbolic_solver_labels = symbolic_solver_labels
        self.use_named_exprs = use_named_exprs
        self.encountered_string_arguments = False
        # self.value_cache = {}

    def initializeWalker(self, expr):
        expr, src, src_idx = expr
        self.active_expression_source = (src_idx, id(src))
        walk, result = self.beforeChild(None, expr, 0)
        if not walk:
            return False, self.finalizeResult(result)
        return True, expr

    def beforeChild(self, node, child, child_idx):
        try:
            return _before_child_handlers[child.__class__](self, child)
        except KeyError:
            self._register_new_before_child_processor(child)
        return _before_child_handlers[child.__class__](self, child)

    def enterNode(self, node):
        # SumExpression are potentially large nary operators.  Directly
        # populate the result
        if node.__class__ is SumExpression:
            data = AMPLRepn(0, {}, None)
            data.nonlinear = []
            return node.args, data
        else:
            return node.args, []

    def exitNode(self, node, data):
        if data.__class__ is AMPLRepn:
            # If the summation resulted in a constant, return the constant
            if data.linear or data.nonlinear or data.nl:
                return (_GENERAL, data)
            else:
                return (_CONSTANT, data.const)
        #
        # General expressions...
        #
        return _operator_handles[node.__class__](self, node, *data)

    def finalizeResult(self, result):
        ans = node_result_to_amplrepn(result)

        # If this was a nonlinear named expression, and that expression
        # has no linear portion, then we will directly use this as a
        # named expression.  We need to mark that the expression was
        # used and return it as a simple nonlinear expression pointing
        # to this named expression.  In all other cases, we will return
        # the processed representation (which will reference the
        # nonlinear-only named subexpression - if it exists - but not
        # this outer named expression).  This prevents accidentally
        # recharacterizing variables that only appear linearly as
        # nonlinear variables.
        if ans.nl is not None:
            if not ans.nl[1]:
                raise ValueError("Numeric expression resolved to a string constant")
            # This *is* a named subexpression.  If there is no linear
            # component, then replace this expression with the named
            # expression.  The mult will be handled later.  We know that
            # the const is built into the nonlinear expression, because
            # it cannot be changed "in place" (only through addition,
            # which would have "cleared" the nl attribute)
            if not ans.linear:
                ans.named_exprs.update(ans.nl[1])
                ans.nonlinear = ans.nl
                ans.const = 0
            else:
                # This named expression has both a linear and a
                # nonlinear component, and possibly a multiplier and
                # constant.  We will not include this named expression
                # and instead will expose the components so that linear
                # variables are not accidentally re-characterized as
                # nonlinear.
                pass
                # ans.nonlinear = orig.nonlinear
            ans.nl = None

        if ans.nonlinear.__class__ is list:
            ans.compile_nonlinear_fragment(self)

        if not ans.linear:
            ans.linear = {}
        linear = ans.linear
        if ans.mult != 1:
            mult, ans.mult = ans.mult, 1
            ans.const *= mult
            if linear:
                for k in linear:
                    linear[k] *= mult
            if ans.nonlinear:
                if mult == -1:
                    prefix = self.template.negation
                else:
                    prefix = self.template.multiplier % mult
                ans.nonlinear = prefix + ans.nonlinear[0], ans.nonlinear[1]
        #
        self.active_expression_source = None
        return ans

    def _register_new_before_child_processor(self, child):
        handlers = _before_child_handlers
        child_type = child.__class__
        if child_type in native_numeric_types:
            handlers[child_type] = _before_native
        elif issubclass(child_type, str):
            handlers[child_type] = _before_string
        elif child_type in native_types:
            handlers[child_type] = _before_native
        elif not child.is_expression_type():
            if child.is_potentially_variable():
                handlers[child_type] = _before_var
            else:
                handlers[child_type] = _before_npv
        elif not child.is_potentially_variable():
            handlers[child_type] = _before_npv
            # If we descend into the named expression (because of an
            # evaluation error), then on the way back out, we will use
            # the potentially variable handler to process the result.
            pv_base_type = child.potentially_variable_base_class()
            if pv_base_type not in handlers:
                try:
                    child.__class__ = pv_base_type
                    _register_new_before_child_processor(self, child)
                finally:
                    child.__class__ = child_type
            if pv_base_type in _operator_handles:
                _operator_handles[child_type] = _operator_handles[pv_base_type]
        elif id(child) in self.subexpression_cache or issubclass(
            child_type, _GeneralExpressionData
        ):
            handlers[child_type] = _before_named_expression
            _operator_handles[child_type] = handle_named_expression_node
        else:
            handlers[child_type] = _before_general_expression<|MERGE_RESOLUTION|>--- conflicted
+++ resolved
@@ -2438,13 +2438,7 @@
     # walker, we need to make a copy of the arg list from the original
     # expression tree.
     var_map = visitor.var_map
-<<<<<<< HEAD
     const = 0
-=======
-    const = child.constant
-    if const.__class__ not in native_types:
-        const = const()
->>>>>>> 9f57f071
     linear = {}
     for arg in child.args:
         if arg.__class__ is MonomialTermExpression:
