#  ___________________________________________________________________________
#
#  Pyomo: Python Optimization Modeling Objects
#  Copyright (c) 2008-2024
#  National Technology and Engineering Solutions of Sandia, LLC
#  Under the terms of Contract DE-NA0003525 with National Technology and
#  Engineering Solutions of Sandia, LLC, the U.S. Government retains certain
#  rights in this software.
#  This software is distributed under the 3-clause BSD License.
#  ___________________________________________________________________________

"""
Cutting plane-based GDP reformulation.

Implements a general cutting plane-based reformulation for linear and
convex GDPs.
"""


from pyomo.common.config import (
    ConfigBlock,
    ConfigValue,
    NonNegativeFloat,
    PositiveInt,
    In,
)
from pyomo.common.modeling import unique_component_name
from pyomo.core import (
    Any,
    Block,
    Constraint,
    Objective,
    Param,
    Var,
    SortComponents,
    Transformation,
    TransformationFactory,
    value,
    NonNegativeIntegers,
    Reals,
    NonNegativeReals,
    Suffix,
    ComponentMap,
)
from pyomo.core.expr import differentiate
from pyomo.common.collections import ComponentSet
from pyomo.opt import SolverFactory
from pyomo.repn import generate_standard_repn

from pyomo.gdp import Disjunct, Disjunction, GDP_Error
from pyomo.gdp.util import (
    verify_successful_solve,
    NORMAL,
    clone_without_expression_components,
)

from pyomo.contrib.fme.fourier_motzkin_elimination import (
    Fourier_Motzkin_Elimination_Transformation,
)

import logging

logger = logging.getLogger('pyomo.gdp.cuttingplane')


def do_not_tighten(m):
    return m


def _get_constraint_exprs(constraints, hull_to_bigm_map):
    """Returns a list of expressions which are constrain.expr translated
    into the bigm space, for each constraint in constraints.
    """
    cuts = []
    for cons in constraints:
        cuts.append(
            clone_without_expression_components(cons.expr, substitute=hull_to_bigm_map)
        )
    return cuts


def _constraint_tight(model, constraint, TOL):
    """
    Returns a list [a,b] where a is -1 if the lower bound is tight or
    slightly violated, b is 1 if the upper bound is tight of slightly
    violated, and [a,b]=[-1,1] if we have an exactly satisfied (or
    slightly violated) equality.
    """
    val = value(constraint.body)
    ans = [0, 0]
    if constraint.lower is not None:
        if val - value(constraint.lower) <= TOL:
            # tight or in violation of LB
            ans[0] -= 1

    if constraint.upper is not None:
        if value(constraint.upper) - val <= TOL:
            # tight or in violation of UB
            ans[1] += 1

    return ans


def _get_linear_approximation_expr(normal_vec, point):
    """Returns constraint linearly approximating constraint normal to normal_vec
    at point"""
    body = 0
    for coef, v in zip(point, normal_vec):
        body -= coef * v
    return body >= -sum(normal_vec[idx] * v.value for (idx, v) in enumerate(point))


def _precompute_potentially_useful_constraints(transBlock_rHull, disaggregated_vars):
    instance_rHull = transBlock_rHull.model()
    constraints = transBlock_rHull.constraints_for_FME = []
    for constraint in instance_rHull.component_data_objects(
        Constraint, active=True, descend_into=Block, sort=SortComponents.deterministic
    ):
        # we don't care about anything that does not involve at least one
        # disaggregated variable.
        repn = generate_standard_repn(constraint.body)
        for v in repn.linear_vars + repn.quadratic_vars + repn.nonlinear_vars:
            # ESJ: This is why disaggregated_vars is a ComponentSet
            if v in disaggregated_vars:
                constraints.append(constraint)
                break


def create_cuts_fme(
    transBlock_rHull,
    var_info,
    hull_to_bigm_map,
    rBigM_linear_constraints,
    rHull_vars,
    disaggregated_vars,
    norm,
    cut_threshold,
    zero_tolerance,
    integer_arithmetic,
    constraint_tolerance,
):
    """Returns a cut which removes x* from the relaxed bigm feasible region.

    Finds all the constraints which are tight at xhat (assumed to be the
    solution currently in instance_rHull), and calculates a composite normal
    vector by summing the vectors normal to each of these constraints. Then
    Fourier-Motzkin elimination is used to project the disaggregated variables
    out of the polyhedron formed by the composite normal and the collection
    of tight constraints. This results in multiple cuts, of which we select
    one that cuts of x* by the greatest margin, as long as that margin is
    more than cut_threshold. If no cut satisfies the margin specified by
    cut_threshold, we return None.

    Parameters
    -----------
    transBlock_rHull: transformation block on relaxed hull instance
    var_info: List of tuples (rBigM_var, rHull_var, xstar_param)
    hull_to_bigm_map: For expression substitution, maps id(hull_var) to
                      corresponding bigm var
    rBigM_linear_constraints: list of linear constraints in relaxed bigM
    rHull_vars: list of all variables in relaxed hull
    disaggregated_vars: ComponentSet of disaggregated variables in hull
                        reformulation
    norm: norm used in the separation problem
    cut_threshold: Amount x* needs to be infeasible in generated cut in order
                   to consider the cut for addition to the bigM model.
    zero_tolerance: Tolerance at which a float will be treated as 0 during
                    Fourier-Motzkin elimination
    integer_arithmetic: boolean, whether or not to require Fourier-Motzkin
                        Elimination does integer arithmetic. Only possible
                        when all data is integer.
    constraint_tolerance: Tolerance at which we will consider a constraint
                          tight.
    """
    instance_rHull = transBlock_rHull.model()
    # In the first iteration, we will compute a list of constraints that could
    # ever be interesting: Everything that involves at least one disaggregated
    # variable.
    if transBlock_rHull.component("constraints_for_FME") is None:
        _precompute_potentially_useful_constraints(transBlock_rHull, disaggregated_vars)

    tight_constraints = Block()
    conslist = tight_constraints.constraints = Constraint(NonNegativeIntegers)
    conslist.construct()
    something_interesting = False
    for constraint in transBlock_rHull.constraints_for_FME:
        multipliers = _constraint_tight(
            instance_rHull, constraint, constraint_tolerance
        )
        for multiplier in multipliers:
            if multiplier:
                something_interesting = True
                f = constraint.body
                firstDerivs = differentiate(f, wrt_list=rHull_vars)
                normal_vec = [multiplier * value(_) for _ in firstDerivs]
                # check if constraint is linear
                if f.polynomial_degree() == 1:
                    conslist[len(conslist)] = constraint.expr
                else:
                    # we will use the linear approximation of this constraint at
                    # x_hat
                    conslist[len(conslist)] = _get_linear_approximation_expr(
                        normal_vec, rHull_vars
                    )

    # NOTE: we now have all the tight Constraints (in the pyomo sense of the
    # word "Constraint"), but we are missing some variable bounds. The ones for
    # the disaggregated variables will be added by FME

    # It is possible that the separation problem returned a point in the
    # interior of the convex hull. It is also possible that the only active
    # constraints do not involve the disaggregated variables. In these
    # situations, there are not constraints from which to create a valid cut.
    if not something_interesting:
        return None

    tight_constraints.construct()
    logger.info(
        "Calling FME transformation on %s constraints to eliminate"
        " %s variables" % (len(tight_constraints.constraints), len(disaggregated_vars))
    )
    TransformationFactory('contrib.fourier_motzkin_elimination').apply_to(
        tight_constraints,
        vars_to_eliminate=disaggregated_vars,
        zero_tolerance=zero_tolerance,
        do_integer_arithmetic=integer_arithmetic,
        projected_constraints_name="fme_constraints",
    )
    fme_results = tight_constraints.fme_constraints
    projected_constraints = [cons for i, cons in fme_results.items()]

    # we created these constraints with the variables from rHull. We
    # actually need constraints for BigM and rBigM now!
    cuts = _get_constraint_exprs(projected_constraints, hull_to_bigm_map)

    # We likely have some cuts that duplicate other constraints now. We will
    # filter them to make sure that they do in fact cut off x*. If that's the
    # case, we know they are not already in the BigM relaxation. Because they
    # came from FME, they are very likely redundant, so we'll keep the best one
    # we find
    best = 0
    best_cut = None
    cuts_to_keep = []
    for i, cut in enumerate(cuts):
        # x* is still in rBigM, so we can just remove this constraint if it
        # is satisfied at x*
        logger.info("FME: Post-processing cut %s" % cut)
        if value(cut):
            logger.info("FME:\t Doesn't cut off x*")
            continue
        # we have found a constraint which cuts of x* by some convincing amount
        # and is not already in rBigM.
        cuts_to_keep.append(i)
        # We know cut is lb <= expr and that it's violated
        assert len(cut.args) == 2
        cut_off = value(cut.args[0]) - value(cut.args[1])
        if cut_off > cut_threshold and cut_off > best:
            best = cut_off
            best_cut = cut
            logger.info("FME:\t New best cut: Cuts off x* by %s." % best)

    # NOTE: this is not used right now, but it's not hard to imagine a world in
    # which we would want to keep multiple cuts from FME, so leaving it in for
    # now.
    cuts = [cuts[i] for i in cuts_to_keep]

    if best_cut is not None:
        return [best_cut]

    return None


def create_cuts_normal_vector(
    transBlock_rHull,
    var_info,
    hull_to_bigm_map,
    rBigM_linear_constraints,
    rHull_vars,
    disaggregated_vars,
    norm,
    cut_threshold,
    zero_tolerance,
    integer_arithmetic,
    constraint_tolerance,
):
    """Returns a cut which removes x* from the relaxed bigm feasible region.

    Ignores all parameters except var_info and cut_threshold, and constructs
    a cut at x_hat, the projection of the relaxed bigM solution x* onto the hull,
    which is perpendicular to the vector from x* to x_hat.

    Note that this method will often lead to numerical difficulties since both
    x* and x_hat are solutions to optimization problems. To mitigate this,
    use some method of backing off the cut to make it a bit more conservative.

    Parameters
    -----------
    transBlock_rHull: transformation block on relaxed hull instance. Ignored by
                      this callback.
    var_info: List of tuples (rBigM_var, rHull_var, xstar_param)
    hull_to_bigm_map: For expression substitution, maps id(hull_var) to
                      corresponding bigm var. Ignored by this callback
    rBigM_linear_constraints: list of linear constraints in relaxed bigM.
                              Ignored by this callback.
    rHull_vars: list of all variables in relaxed hull. Ignored by this callback.
    disaggregated_vars: ComponentSet of disaggregated variables in hull
                        reformulation. Ignored by this callback
    norm: The norm used in the separation problem, will be used to calculate
          the subgradient used to generate the cut
    cut_threshold: Amount x* needs to be infeasible in generated cut in order
                   to consider the cut for addition to the bigM model.
    zero_tolerance: Tolerance at which a float will be treated as 0 during
                    Fourier-Motzkin elimination. Ignored by this callback
    integer_arithmetic: Ignored by this callback (specifies FME use integer
                        arithmetic)
    constraint_tolerance: Ignored by this callback (specifies when constraints
                          are considered tight in FME)
    """
    cutexpr = 0
    if norm == 2:
        for x_rbigm, x_hull, x_star in var_info:
            cutexpr += (x_hull.value - x_star.value) * (x_rbigm - x_hull.value)
    elif norm == float('inf'):
        duals = transBlock_rHull.model().dual
        if len(duals) == 0:
            raise GDP_Error(
                "No dual information in the separation problem! "
                "To use the infinity norm and the "
                "create_cuts_normal_vector method, you must use "
                "a solver which provides dual information."
            )
        i = 0
        for x_rbigm, x_hull, x_star in var_info:
            # ESJ: We wrote this so duals will be nonnegative
            mu_plus = value(duals[transBlock_rHull.inf_norm_linearization[i]])
            mu_minus = value(duals[transBlock_rHull.inf_norm_linearization[i + 1]])
            assert mu_plus >= 0
            assert mu_minus >= 0
            cutexpr += (mu_plus - mu_minus) * (x_rbigm - x_hull.value)
            i += 2

    # make sure we're cutting off x* by enough.
    if value(cutexpr) < -cut_threshold:
        return [cutexpr >= 0]
    logger.warning(
        "Generated cut did not remove relaxed BigM solution by more "
        "than the specified threshold of %s. Stopping cut "
        "generation." % cut_threshold
    )
    return None


def back_off_constraint_with_calculated_cut_violation(
    cut, transBlock_rHull, bigm_to_hull_map, opt, stream_solver, TOL
):
    """Calculates the maximum violation of cut subject to the relaxed hull
    constraints. Increases this violation by TOL (to account for optimality
    tolerance in solving the problem), and, if it finds that cut can be violated
    up to this tolerance, makes it more conservative such that it no longer can.

    Parameters
    ----------
    cut: The cut to be made more conservative, a Constraint
    transBlock_rHull: the relaxed hull model's transformation Block
    bigm_to_hull_map: Dictionary mapping ids of bigM variables to the
                      corresponding variables on the relaxed hull instance
    opt: SolverFactory object for solving the maximum violation problem
    stream_solver: Whether or not to set tee=True while solving the maximum
                   violation problem.
    TOL: An absolute tolerance to be added to the calculated cut violation,
         to account for optimality tolerance in the maximum violation problem
         solve.
    """
    instance_rHull = transBlock_rHull.model()
    logger.info("Post-processing cut: %s" % cut.expr)
    # Take a constraint. We will solve a problem maximizing its violation
    # subject to rHull. We will add some user-specified tolerance to that
    # violation, and then add that much padding to it if it can be violated.
    transBlock_rHull.separation_objective.deactivate()

    transBlock_rHull.infeasibility_objective = Objective(
        expr=clone_without_expression_components(cut.body, substitute=bigm_to_hull_map)
    )

    results = opt.solve(instance_rHull, tee=stream_solver, load_solutions=False)
    if verify_successful_solve(results) is not NORMAL:
        logger.warning(
            "Problem to determine how much to "
            "back off the new cut "
            "did not solve normally. Leaving the constraint as is, "
            "which could lead to numerical trouble%s" % (results,)
        )
        # restore the objective
        transBlock_rHull.del_component(transBlock_rHull.infeasibility_objective)
        transBlock_rHull.separation_objective.activate()
        return
    instance_rHull.solutions.load_from(results)

    # we're minimizing, val is <= 0
    val = value(transBlock_rHull.infeasibility_objective) - TOL
    if val <= 0:
        logger.info("\tBacking off cut by %s" % val)
<<<<<<< HEAD
        lb, body, ub = cut.normalize_constraint()
=======
        lb, body, ub = cut.to_bounded_expression()
>>>>>>> bb17e9c9
        cut.set_value((lb, body + abs(val), ub))
    # else there is nothing to do: restore the objective
    transBlock_rHull.del_component(transBlock_rHull.infeasibility_objective)
    transBlock_rHull.separation_objective.activate()


def back_off_constraint_by_fixed_tolerance(
    cut, transBlock_rHull, bigm_to_hull_map, opt, stream_solver, TOL
):
    """Makes cut more conservative by absolute tolerance TOL

    Parameters
    ----------
    cut: the cut to be made more conservative, a Constraint
    transBlock_rHull: the relaxed hull model's transformation Block. Ignored by
                      this callback
    bigm_to_hull_map: Dictionary mapping ids of bigM variables to the
                      corresponding variables on the relaxed hull instance.
                      Ignored by this callback.
    opt: SolverFactory object. Ignored by this callback
    stream_solver: Whether or not to set tee=True while solving. Ignored by
                   this callback
    TOL: An absolute tolerance to be added to make cut more conservative.
    """
<<<<<<< HEAD
    lb, body, ub = cut.normalize_constraint()
=======
    lb, body, ub = cut.to_bounded_expression()
>>>>>>> bb17e9c9
    cut.set_value((lb, body + TOL, ub))


@TransformationFactory.register(
    'gdp.cuttingplane',
    doc="Relaxes a linear disjunctive model by "
    "adding cuts from convex hull to Big-M "
    "reformulation.",
)
class CuttingPlane_Transformation(Transformation):
    """Relax convex disjunctive model by forming the bigm relaxation and then
    iteratively adding cuts from the hull relaxation (or the hull relaxation
    after some basic steps) in order to strengthen the formulation.

    Note that gdp.cuttingplane is not a structural transformation: If variables
    on the model are fixed, they will be treated as data, and unfixing them
    after transformation will very likely result in an invalid model.

    This transformation accepts the following keyword arguments:

    Parameters
    ----------
    solver : Solver name (as string) to use to solve relaxed BigM and separation
             problems
    solver_options : dictionary of options to pass to the solver
    stream_solver : Whether or not to display solver output
    verbose : Enable verbose output from cuttingplanes algorithm
    cuts_name : Optional name for the IndexedConstraint containing the projected
                cuts (must be a unique name with respect to the instance)
    minimum_improvement_threshold : Stopping criterion based on improvement in
                                    Big-M relaxation. This is the minimum
                                    difference in relaxed BigM objective
                                    values between consecutive iterations
    separation_objective_threshold : Stopping criterion based on separation
                                     objective. If separation objective is not
                                     at least this large, cut generation will
                                     terminate.
    cut_filtering_threshold : Stopping criterion based on effectiveness of the
                              generated cut: This is the amount by which
                              a cut must be violated at the relaxed bigM
                              solution in order to be added to the bigM model
    max_number_of_cuts : The maximum number of cuts to add to the big-M model
    norm : norm to use in the objective of the separation problem
    tighten_relaxation : callback to modify the GDP model before the hull
                         relaxation is taken (e.g. could be used to perform
                         basic steps)
    create_cuts : callback to create cuts using the solved relaxed bigM and hull
                  problems
    post_process_cut : callback to perform post-processing on created cuts
    back_off_problem_tolerance : tolerance to use while post-processing
    zero_tolerance : Tolerance at which a float will be considered 0 when
                     using Fourier-Motzkin elimination to create cuts.
    do_integer_arithmetic : Whether or not to require Fourier-Motzkin elimination
                            to do integer arithmetic. Only possible when all
                            data is integer.
    tight_constraint_tolerance : Tolerance at which a constraint is considered
                                 tight for the Fourier-Motzkin cut generation
                                 procedure

    By default, the callbacks will be set such that the algorithm performed is
    as presented in [1], but with an additional post-processing procedure to
    reduce numerical error, which calculates the maximum violation of the cut
    subject to the relaxed hull constraints, and then pads the constraint by
    this violation plus an additional user-specified tolerance.

    In addition, the create_cuts_fme function provides an (exponential time)
    method of generating cuts which reduces numerical error (and can eliminate
    it if all data is integer). It collects the hull constraints which are
    tight at the solution of the separation problem. It creates a cut in the
    extended space perpendicular to  a composite normal vector created by
    summing the directions normal to these constraints. It then performs
    fourier-motzkin elimination on the collection of constraints and the cut
    to project out the disaggregated variables. The resulting constraint which
    is most violated by the relaxed bigM solution is then returned.

    References
    ----------
        [1] Sawaya, N. W., Grossmann, I. E. (2005). A cutting plane method for
        solving linear generalized disjunctive programming problems. Computers
        and Chemical Engineering, 29, 1891-1913
    """

    CONFIG = ConfigBlock("gdp.cuttingplane")
    CONFIG.declare(
        'solver',
        ConfigValue(
            default='ipopt',
            domain=str,
            description="""Solver to use for relaxed BigM problem and the separation
        problem""",
            doc="""
        This specifies the solver which will be used to solve LP relaxation
        of the BigM problem and the separation problem. Note that this solver
        must be able to handle a quadratic objective because of the separation
        problem.
        """,
        ),
    )
    CONFIG.declare(
        'minimum_improvement_threshold',
        ConfigValue(
            default=0.01,
            domain=NonNegativeFloat,
            description="Threshold value for difference in relaxed bigM problem "
            "objectives used to decide when to stop adding cuts",
            doc="""
        If the difference between the objectives in two consecutive iterations is
        less than this value, the algorithm terminates without adding the cut
        generated in the last iteration.  
        """,
        ),
    )
    CONFIG.declare(
        'separation_objective_threshold',
        ConfigValue(
            default=0.01,
            domain=NonNegativeFloat,
            description="Threshold value used to decide when to stop adding cuts: "
            "If separation problem objective is not at least this quantity, cut "
            "generation will terminate.",
            doc="""
        If the separation problem objective (distance between relaxed bigM 
        solution and its projection onto the relaxed hull feasible region)
        does not exceed this threshold, the algorithm will terminate.
        """,
        ),
    )
    CONFIG.declare(
        'max_number_of_cuts',
        ConfigValue(
            default=100,
            domain=PositiveInt,
            description="The maximum number of cuts to add before the algorithm "
            "terminates.",
            doc="""
        If the algorithm does not terminate due to another criterion first,
        cut generation will stop after adding this many cuts.
        """,
        ),
    )
    CONFIG.declare(
        'norm',
        ConfigValue(
            default=2,
            domain=In([2, float('inf')]),
            description="Norm to use in the separation problem: 2, or float('inf')",
            doc="""
        Norm used to calculate distance in the objective of the separation 
        problem which finds the nearest point on the hull relaxation region
        to the current solution of the relaxed bigm problem.

        Supported norms are the Euclidean norm (specify 2) and the infinity 
        norm (specify float('inf')). Note that the first makes the separation 
        problem objective quadratic and the latter makes it linear.
        """,
        ),
    )
    CONFIG.declare(
        'verbose',
        ConfigValue(
            default=False,
            domain=bool,
            description="Flag to enable verbose output",
            doc="""
        If True, prints subproblem solutions, as well as potential and added cuts
        during algorithm.

        If False, only the relaxed BigM objective and minimal information about 
        cuts is logged.
        """,
        ),
    )
    CONFIG.declare(
        'stream_solver',
        ConfigValue(
            default=False,
            domain=bool,
            description="""If true, sets tee=True for every solve performed over
        "the course of the algorithm""",
        ),
    )
    CONFIG.declare(
        'solver_options',
        ConfigBlock(
            implicit=True,
            description="Dictionary of solver options",
            doc="""
        Dictionary of solver options that will be set for the solver for both the
        relaxed BigM and separation problem solves.
        """,
        ),
    )
    CONFIG.declare(
        'tighten_relaxation',
        ConfigValue(
            default=do_not_tighten,
            description="Callback which takes the GDP formulation and returns a "
            "GDP formulation with a tighter hull relaxation",
            doc="""
        Function which accepts the GDP formulation of the problem and returns
        a GDP formulation which the transformation will then take the hull
        reformulation of.

        Most typically, this callback would be used to apply basic steps before
        taking the hull reformulation, but anything which tightens the GDP can 
        be performed here.
        """,
        ),
    )
    CONFIG.declare(
        'create_cuts',
        ConfigValue(
            default=create_cuts_normal_vector,
            description="Callback which generates a list of cuts, given the solved "
            "relaxed bigM and relaxed hull solutions. If no cuts can be "
            "generated, returns None",
            doc="""
        Callback to generate cuts to be added to the bigM problem based on 
        solutions to the relaxed bigM problem and the separation problem.

        Arguments
        ---------
        transBlock_rBigm: transformation block on relaxed bigM instance
        transBlock_rHull: transformation block on relaxed hull instance
        var_info: List of tuples (rBigM_var, rHull_var, xstar_param)
        hull_to_bigm_map: For expression substitution, maps id(hull_var) to 
                          corresponding bigm var
        rBigM_linear_constraints: list of linear constraints in relaxed bigM
        rHull_vars: list of all variables in relaxed hull
        disaggregated_vars: ComponentSet of disaggregated variables in hull 
                            reformulation
        cut_threshold: Amount x* needs to be infeasible in generated cut in order
                       to consider the cut for addition to the bigM model.
        zero_tolerance: Tolerance at which a float will be treated as 0

        Returns
        -------
        list of cuts to be added to bigM problem (and relaxed bigM problem),
        represented as expressions using variables from the bigM model
        """,
        ),
    )
    CONFIG.declare(
        'post_process_cut',
        ConfigValue(
            default=back_off_constraint_with_calculated_cut_violation,
            description="Callback which takes a generated cut and post processes "
            "it, presumably to back it off in the case of numerical error. Set to "
            "None if not post-processing is desired.",
            doc="""
        Callback to adjust a cut returned from create_cuts before adding it to
        the model, presumably to make it more conservative in case of numerical
        error.

        Arguments
        ---------
        cut: the cut to be made more conservative, a Constraint
        transBlock_rHull: the relaxed hull model's transformation Block.
        bigm_to_hull_map: Dictionary mapping ids of bigM variables to the 
                          corresponding variables on the relaxed hull instance.
        opt: SolverFactory object for subproblem solves in this procedure
        stream_solver: Whether or not to set tee=True while solving.
        TOL: A tolerance

        Returns
        -------
        None, modifies the cut in place
        """,
        ),
    )
    # back off problem tolerance (on top of the solver's (sometimes))
    CONFIG.declare(
        'back_off_problem_tolerance',
        ConfigValue(
            default=1e-8,
            domain=NonNegativeFloat,
            description="Tolerance to pass to the post_process_cut callback.",
            doc="""
        Tolerance passed to the post_process_cut callback.

        Depending on the callback, different values could make sense, but 
        something on the order of the solver's optimality or constraint 
        tolerances is appropriate.
        """,
        ),
    )
    CONFIG.declare(
        'cut_filtering_threshold',
        ConfigValue(
            default=0.001,
            domain=NonNegativeFloat,
            description="Tolerance used to decide if a cut removes x* from the "
            "relaxed BigM problem by enough to be added to the bigM problem.",
            doc="""
        Absolute tolerance used to decide whether to keep a cut. We require
        that, when evaluated at x* (the relaxed BigM optimal solution), the 
        cut be infeasible by at least this tolerance.
        """,
        ),
    )
    CONFIG.declare(
        'zero_tolerance',
        ConfigValue(
            default=1e-9,
            domain=NonNegativeFloat,
            description="Tolerance at which floats are assumed to be 0 while "
            "performing Fourier-Motzkin elimination",
            doc="""
        Only relevant when create_cuts=create_cuts_fme, this sets the 
        zero_tolerance option for the Fourier-Motzkin elimination transformation.
        """,
        ),
    )
    CONFIG.declare(
        'do_integer_arithmetic',
        ConfigValue(
            default=False,
            domain=bool,
            description="Only relevant if using Fourier-Motzkin Elimination (FME) "
            "and if all problem data is integer, requires FME transformation to "
            "perform integer arithmetic to eliminate numerical error.",
            doc="""
        Only relevant when create_cuts=create_cuts_fme and if all problem data 
        is integer, this sets the do_integer_arithmetic flag to true for the 
        FME transformation, meaning that the projection to the big-M space 
        can be done with exact precision.
        """,
        ),
    )
    CONFIG.declare(
        'cuts_name',
        ConfigValue(
            default=None,
            domain=str,
            description="Optional name for the IndexedConstraint containing the "
            "projected cuts. Must be a unique name with respect to the "
            "instance.",
            doc="""
        Optional name for the IndexedConstraint containing the projected 
        constraints. If not specified, the cuts will be stored on a 
        private block created by the transformation, so if you want access 
        to them after the transformation, use this argument.

        Must be a string which is a unique component name with respect to the 
        Block on which the transformation is called.
        """,
        ),
    )
    CONFIG.declare(
        'tight_constraint_tolerance',
        ConfigValue(
            default=1e-6,  # Gurobi constraint tolerance
            domain=NonNegativeFloat,
            description="Tolerance at which a constraint is considered tight for "
            "the Fourier-Motzkin cut generation procedure.",
            doc="""
        For a constraint a^Tx <= b, the Fourier-Motzkin cut generation procedure
        will consider the constraint tight (and add it to the set of constraints
        being projected) when a^Tx - b is less than this tolerance. 

        It is recommended to set this tolerance to the constraint tolerance of
        the solver being used.
        """,
        ),
    )

    def __init__(self):
        super(CuttingPlane_Transformation, self).__init__()

    def _apply_to(self, instance, bigM=None, **kwds):
        original_log_level = logger.level
        log_level = logger.getEffectiveLevel()
        try:
            self._config = self.CONFIG(kwds.pop('options', {}))
            self._config.set_value(kwds)

            if self._config.verbose and log_level > logging.INFO:
                logger.setLevel(logging.INFO)
                self.verbose = True
            elif log_level <= logging.INFO:
                self.verbose = True
            else:
                self.verbose = False

            (instance_rBigM, cuts_obj, instance_rHull, var_info, transBlockName) = (
                self._setup_subproblems(instance, bigM, self._config.tighten_relaxation)
            )

            self._generate_cuttingplanes(
                instance_rBigM, cuts_obj, instance_rHull, var_info, transBlockName
            )

            # restore integrality
            TransformationFactory('core.relax_integer_vars').apply_to(
                instance, undo=True
            )
        finally:
            del self._config
            del self.verbose
            # restore logging level
            logger.setLevel(original_log_level)

    def _setup_subproblems(self, instance, bigM, tighten_relaxation_callback):
        # create transformation block
        transBlockName, transBlock = self._add_transformation_block(instance)

        # We store a list of all vars so that we can efficiently
        # generate maps among the subproblems

        transBlock.all_vars = list(
            v
            for v in instance.component_data_objects(
                Var, descend_into=(Block, Disjunct), sort=SortComponents.deterministic
            )
            if not v.is_fixed()
        )

        # we'll store all the cuts we add together
        nm = self._config.cuts_name
        if nm is None:
            cuts_obj = transBlock.cuts = Constraint(NonNegativeIntegers)
        else:
            # check that this really is an available name
            if instance.component(nm) is not None:
                raise GDP_Error(
                    "cuts_name was specified as '%s', but this is "
                    "already a component on the instance! Please "
                    "specify a unique name." % nm
                )
            instance.add_component(nm, Constraint(NonNegativeIntegers))
            cuts_obj = instance.component(nm)

        # get bigM and hull relaxations
        bigMRelaxation = TransformationFactory('gdp.bigm')
        hullRelaxation = TransformationFactory('gdp.hull')
        relaxIntegrality = TransformationFactory('core.relax_integer_vars')

        #
        # Generate the Hull relaxation (used for the separation
        # problem to generate cutting planes)
        #
        tighter_instance = tighten_relaxation_callback(instance)
        instance_rHull = hullRelaxation.create_using(tighter_instance)
        relaxIntegrality.apply_to(instance_rHull, transform_deactivated_blocks=True)

        #
        # Reformulate the instance using the BigM relaxation (this will
        # be the final instance returned to the user)
        #
        bigMRelaxation.apply_to(instance, bigM=bigM)

        #
        # Generate the continuous relaxation of the BigM transformation. We'll
        # restore it at the end.
        #
        relaxIntegrality.apply_to(instance, transform_deactivated_blocks=True)

        #
        # Add the xstar parameter for the Hull problem
        #
        transBlock_rHull = instance_rHull.component(transBlockName)
        #
        # this will hold the solution to rbigm each time we solve it. We
        # add it to the transformation block so that we don't have to
        # worry about name conflicts.
        transBlock_rHull.xstar = Param(
            range(len(transBlock.all_vars)), mutable=True, default=0, within=Reals
        )

        # we will add a block that we will deactivate to use to store the
        # extended space cuts. We never need to solve these, but we need them to
        # be constructed for the sake of Fourier-Motzkin Elimination
        extendedSpaceCuts = transBlock_rHull.extendedSpaceCuts = Block()
        extendedSpaceCuts.deactivate()
        extendedSpaceCuts.cuts = Constraint(Any)

        #
        # Generate the mapping between the variables on all the
        # instances and the xstar parameter.
        #
        var_info = [
            (
                v,  # this is the bigM variable
                transBlock_rHull.all_vars[i],
                transBlock_rHull.xstar[i],
            )
            for i, v in enumerate(transBlock.all_vars)
        ]

        # NOTE: we wait to add the separation objective to the rHull problem
        # because it is best to do it in the first iteration, so that we can
        # skip stale variables.

        return (instance, cuts_obj, instance_rHull, var_info, transBlockName)

    # this is the map that I need to translate my projected cuts and add
    # them to bigM
    def _create_hull_to_bigm_substitution_map(self, var_info):
        return dict((id(var_info[i][1]), var_info[i][0]) for i in range(len(var_info)))

    # this map is needed to solve the back-off problem for post-processing
    def _create_bigm_to_hull_substitution_map(self, var_info):
        return dict((id(var_info[i][0]), var_info[i][1]) for i in range(len(var_info)))

    def _get_disaggregated_vars(self, hull):
        disaggregatedVars = ComponentSet()
        for disjunction in hull.component_data_objects(
            Disjunction, descend_into=(Disjunct, Block)
        ):
            for disjunct in disjunction.disjuncts:
                transBlock = disjunct.transformation_block
                if transBlock is not None:
                    for v in transBlock.disaggregatedVars.component_data_objects(Var):
                        disaggregatedVars.add(v)

        return disaggregatedVars

    def _get_rBigM_obj_and_constraints(self, instance_rBigM):
        # We try to grab the first active objective. If there is more
        # than one, the writer will yell when we try to solve below. If
        # there are 0, we will yell here.
        rBigM_obj = next(
            instance_rBigM.component_data_objects(Objective, active=True), None
        )
        if rBigM_obj is None:
            raise GDP_Error(
                "Cannot apply cutting planes transformation "
                "without an active objective in the model!"
            )

        #
        # Collect all of the linear constraints that are in the rBigM
        # instance. We will need these so that we can compare what we get from
        # FME to them and make sure we aren't adding redundant constraints to
        # the model. For convenience, we will make sure they are all in the form
        # lb <= expr (so we will break equality constraints)
        #
        fme = TransformationFactory('contrib.fourier_motzkin_elimination')
        rBigM_linear_constraints = []
        for cons in instance_rBigM.component_data_objects(
            Constraint,
            descend_into=Block,
            sort=SortComponents.deterministic,
            active=True,
        ):
            body = cons.body
            if body.polynomial_degree() != 1:
                # We will never get a nonlinear constraint out of FME, so we
                # don't risk it being identical to this one.
                continue

            # TODO: Guess this shouldn't have been private...
            rBigM_linear_constraints.extend(fme._process_constraint(cons))

        # [ESJ Aug 13 2020] NOTE: We actually don't need to worry about variable
        # bounds here because the FME transformation will take care of them
        # (i.e. convert those of the disaggregated variables to constraints for
        # the purposes of the projection.)

        return rBigM_obj, rBigM_linear_constraints

    def _generate_cuttingplanes(
        self, instance_rBigM, cuts_obj, instance_rHull, var_info, transBlockName
    ):
        opt = SolverFactory(self._config.solver)
        stream_solver = self._config.stream_solver
        opt.options = dict(self._config.solver_options)

        improving = True
        prev_obj = None
        epsilon = self._config.minimum_improvement_threshold
        cuts = None

        transBlock_rHull = instance_rHull.component(transBlockName)

        rBigM_obj, rBigM_linear_constraints = self._get_rBigM_obj_and_constraints(
            instance_rBigM
        )

        # Get list of all variables in the rHull model which we will use when
        # calculating the composite normal vector.
        rHull_vars = [
            i
            for i in instance_rHull.component_data_objects(
                Var, descend_into=Block, sort=SortComponents.deterministic
            )
        ]

        # collect a list of disaggregated variables.
        disaggregated_vars = self._get_disaggregated_vars(instance_rHull)

        hull_to_bigm_map = self._create_hull_to_bigm_substitution_map(var_info)
        bigm_to_hull_map = self._create_bigm_to_hull_substitution_map(var_info)
        xhat = ComponentMap()

        while improving:
            # solve rBigM, solution is xstar
            results = opt.solve(instance_rBigM, tee=stream_solver, load_solutions=False)
            if verify_successful_solve(results) is not NORMAL:
                logger.warning(
                    "Relaxed BigM subproblem "
                    "did not solve normally. Stopping cutting "
                    "plane generation.\n\n%s" % (results,)
                )
                return
            instance_rBigM.solutions.load_from(results)

            rBigM_objVal = value(rBigM_obj)
            logger.warning("rBigM objective = %s" % (rBigM_objVal,))

            #
            # Add the separation objective to the hull subproblem if it's not
            # there already (so in the first iteration). We're waiting until now
            # to avoid it including variables that came back stale from the
            # rbigm solve.
            #
            if transBlock_rHull.component("separation_objective") is None:
                self._add_separation_objective(var_info, transBlock_rHull)

            # copy over xstar
            logger.info("x* is:")
            for x_rbigm, x_hull, x_star in var_info:
                if not x_rbigm.stale:
                    x_star.set_value(x_rbigm.value)
                    # initialize the X values
                    x_hull.set_value(x_rbigm.value, skip_validation=True)
                if self.verbose:
                    logger.info(
                        "\t%s = %s"
                        % (x_rbigm.getname(fully_qualified=True), x_rbigm.value)
                    )

            # compare objectives: check absolute difference close to 0, relative
            # difference further from 0.
            if prev_obj is None:
                improving = True
            else:
                obj_diff = prev_obj - rBigM_objVal
                improving = (
                    abs(obj_diff) > epsilon
                    if abs(rBigM_objVal) < 1
                    else abs(obj_diff / prev_obj) > epsilon
                )

            # solve separation problem to get xhat.
            results = opt.solve(instance_rHull, tee=stream_solver, load_solutions=False)
            if verify_successful_solve(results) is not NORMAL:
                logger.warning(
                    "Hull separation subproblem "
                    "did not solve normally. Stopping cutting "
                    "plane generation.\n\n%s" % (results,)
                )
                return
            instance_rHull.solutions.load_from(results)
            logger.warning(
                "separation problem objective value: %s"
                % value(transBlock_rHull.separation_objective)
            )

            # save xhat to initialize rBigM with in the next iteration
            if self.verbose:
                logger.info("xhat is: ")
            for x_rbigm, x_hull, x_star in var_info:
                xhat[x_rbigm] = value(x_hull)
                if self.verbose:
                    logger.info(
                        "\t%s = %s"
                        % (x_hull.getname(fully_qualified=True), x_hull.value)
                    )

            # [JDS 19 Dec 18] Note: we check that the separation objective was
            # significantly nonzero.  If it is too close to zero, either the
            # rBigM solution was in the convex hull, or the separation vector is
            # so close to zero that the resulting cut is likely to have
            # numerical issues.
            if (
                value(transBlock_rHull.separation_objective)
                < self._config.separation_objective_threshold
            ):
                logger.warning(
                    "Separation problem objective below threshold of"
                    " %s: Stopping cut generation."
                    % self._config.separation_objective_threshold
                )
                break

            cuts = self._config.create_cuts(
                transBlock_rHull,
                var_info,
                hull_to_bigm_map,
                rBigM_linear_constraints,
                rHull_vars,
                disaggregated_vars,
                self._config.norm,
                self._config.cut_filtering_threshold,
                self._config.zero_tolerance,
                self._config.do_integer_arithmetic,
                self._config.tight_constraint_tolerance,
            )

            # We are done if the cut generator couldn't return a valid cut
            if cuts is None:
                logger.warning("Did not generate a valid cut, stopping cut generation.")
                break
            if not improving:
                logger.warning(
                    "Difference in relaxed BigM problem objective "
                    "values from past two iterations is below "
                    "threshold of %s: Stopping cut generation." % epsilon
                )
                break

            for cut in cuts:
                # we add the cut to the model and then post-process it in place.
                cut_number = len(cuts_obj)
                logger.warning("Adding cut %s to BigM model." % (cut_number,))
                cuts_obj.add(cut_number, cut)
                if self._config.post_process_cut is not None:
                    self._config.post_process_cut(
                        cuts_obj[cut_number],
                        transBlock_rHull,
                        bigm_to_hull_map,
                        opt,
                        stream_solver,
                        self._config.back_off_problem_tolerance,
                    )

            if cut_number + 1 == self._config.max_number_of_cuts:
                logger.warning("Reached maximum number of cuts.")
                break

            prev_obj = rBigM_objVal

            # Initialize rbigm with xhat (for the next iteration)
            for x_rbigm, x_hull, x_star in var_info:
                x_rbigm.set_value(xhat[x_rbigm], skip_validation=True)

    def _add_transformation_block(self, instance):
        # creates transformation block with a unique name based on name, adds it
        # to instance, and returns it.
        transBlockName = unique_component_name(
            instance, '_pyomo_gdp_cuttingplane_transformation'
        )
        transBlock = Block()
        instance.add_component(transBlockName, transBlock)
        return transBlockName, transBlock

    def _add_separation_objective(self, var_info, transBlock_rHull):
        # creates the separation objective. That is just adding an objective for
        # Euclidean norm, it means adding an auxiliary variable to linearize the
        # L-infinity norm. We do this assuming that rBigM has been solved, and
        # if any variables come back stale, we leave them out of the separation
        # problem, as they aren't doing anything and they could cause numerical
        # issues later.

        # Deactivate any/all other objectives
        for o in transBlock_rHull.model().component_data_objects(Objective):
            o.deactivate()
        norm = self._config.norm
        to_delete = []

        if norm == 2:
            obj_expr = 0
            for i, (x_rbigm, x_hull, x_star) in enumerate(var_info):
                if not x_rbigm.stale:
                    obj_expr += (x_hull - x_star) ** 2
                else:
                    if self.verbose:
                        logger.info(
                            "The variable %s will not be included in "
                            "the separation problem: It was stale in "
                            "the rBigM solve." % x_rbigm.getname(fully_qualified=True)
                        )
                    to_delete.append(i)
        elif norm == float('inf'):
            u = transBlock_rHull.u = Var(domain=NonNegativeReals)
            inf_cons = transBlock_rHull.inf_norm_linearization = Constraint(
                NonNegativeIntegers
            )
            i = 0
            for j, (x_rbigm, x_hull, x_star) in enumerate(var_info):
                if not x_rbigm.stale:
                    # NOTE: these are written as >= constraints so that we know
                    # the duals will come back nonnegative.
                    inf_cons[i] = u - x_hull >= -x_star
                    inf_cons[i + 1] = u + x_hull >= x_star
                    i += 2
                else:
                    if self.verbose:
                        logger.info(
                            "The variable %s will not be included in "
                            "the separation problem: It was stale in "
                            "the rBigM solve." % x_rbigm.getname(fully_qualified=True)
                        )
                    to_delete.append(j)
            # we'll need the duals of these to get the subgradient
            self._add_dual_suffix(transBlock_rHull.model())
            obj_expr = u

        # delete the unneeded x_stars so that we don't add cuts involving
        # useless variables later.
        for i in sorted(to_delete, reverse=True):
            del var_info[i]

        # add separation objective to transformation block
        transBlock_rHull.separation_objective = Objective(expr=obj_expr)

    def _add_dual_suffix(self, rHull):
        # rHull is our model and we aren't giving it back (unless in the future
        # we we add a callback to do basic steps to it...), so we just check if
        # dual is there. If it's a Suffix, we'll borrow it. If it's something
        # else we'll rename it and add the Suffix.
        dual = rHull.component("dual")
        if dual is None:
            rHull.dual = Suffix(direction=Suffix.IMPORT)
        else:
            if dual.ctype is Suffix:
                return
            rHull.del_component(dual)
            rHull.dual = Suffix(direction=Suffix.IMPORT)
            rHull.add_component(unique_component_name(rHull, "dual"), dual)<|MERGE_RESOLUTION|>--- conflicted
+++ resolved
@@ -400,11 +400,7 @@
     val = value(transBlock_rHull.infeasibility_objective) - TOL
     if val <= 0:
         logger.info("\tBacking off cut by %s" % val)
-<<<<<<< HEAD
-        lb, body, ub = cut.normalize_constraint()
-=======
         lb, body, ub = cut.to_bounded_expression()
->>>>>>> bb17e9c9
         cut.set_value((lb, body + abs(val), ub))
     # else there is nothing to do: restore the objective
     transBlock_rHull.del_component(transBlock_rHull.infeasibility_objective)
@@ -429,11 +425,7 @@
                    this callback
     TOL: An absolute tolerance to be added to make cut more conservative.
     """
-<<<<<<< HEAD
-    lb, body, ub = cut.normalize_constraint()
-=======
     lb, body, ub = cut.to_bounded_expression()
->>>>>>> bb17e9c9
     cut.set_value((lb, body + TOL, ub))
 
 
