--- conflicted
+++ resolved
@@ -18,12 +18,8 @@
                            RealSet, ComponentMap, value, log, ConcreteModel,
                            Any, Suffix, SolverFactory, RangeSet, Param,
                            Objective, TerminationCondition, Reference)
-<<<<<<< HEAD
 from pyomo.core.expr.compare import assertExpressionsStructurallyEqual
-=======
 from pyomo.core.base import constraint
-from pyomo.core.expr.sympy_tools import sympy_available
->>>>>>> 025a2bbc
 from pyomo.repn import generate_standard_repn
 
 from pyomo.gdp import Disjunct, Disjunction, GDP_Error
