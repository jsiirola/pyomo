name: GitHub CI

on:
  push:
    branches:
      - main
  pull_request:
    branches:
      - main
  workflow_dispatch:
    inputs:
      git-ref:
        description: Git Hash (Optional)
        required: false

defaults:
  run:
    shell: bash -l {0}

env:
  PYTHONWARNINGS: ignore::UserWarning
  PYTHON_CORE_PKGS: wheel
  PYTHON_REQUIRED_PKGS: >
      nose coverage parameterized pybind11
  PYTHON_BASE_PKGS: >
      ply dill ipython networkx openpyxl pathos
      pint pyro4 pyyaml sphinx_rtd_theme sympy xlrd
      python-louvain
  PYTHON_NUMPY_PKGS: >
      numpy scipy pyodbc pandas matplotlib seaborn numdifftools 
      parameterized casadi
  CACHE_VER: v210415.0
  NEOS_EMAIL: tests@pyomo.org

jobs:
  build:
    name: ${{ matrix.TARGET }}/${{ matrix.python }}${{ matrix.other }}
    runs-on: ${{ matrix.os }}
    timeout-minutes: 90
    strategy:
      fail-fast: false
      matrix:
        os: [ubuntu-18.04, macos-latest, windows-latest]
        python: [3.6, 3.7, 3.8, 3.9, pypy3]
        other: [""]
        category: ["nightly"]
        # Ubuntu-18.04 should be replaced with ubuntu-latest once PyNumero
        # build error is resolved:
        # https://github.com/Pyomo/pyomo/issues/1710

        include:
        - os: ubuntu-18.04
          TARGET: linux
          PYENV: pip

        - os: macos-latest
          TARGET: osx
          PYENV: pip

        - os: windows-latest
          TARGET: win
          PYENV: conda
          PACKAGES: glpk

        - os: ubuntu-18.04
          python: 3.8
          other: /mpi
          mpi: 3
          skip_doctest: 1
          TARGET: linux
          PYENV: conda
          PACKAGES: mpi4py openmpi

        - os: ubuntu-18.04
          python: 3.7
          other: /conda
          skip_doctest: 1
          TARGET: linux
          PYENV: conda
          PACKAGES: mpi4py openmpi

        - os: ubuntu-18.04
          python: 3.9
          other: /slim
          slim: 1
          skip_doctest: 1
          TARGET: linux
          PYENV: pip

        - os: ubuntu-18.04
          python: 3.6
          other: /cython
          setup_options: --with-cython
          skip_doctest: 1
          TARGET: linux
          PYENV: pip
          PACKAGES: cython

        - os: ubuntu-18.04
          python: 3.7
          other: /singletest
          category: neos
          skip_doctest: 1
          TARGET: linux
          PYENV: pip

        exclude:
        - {os: macos-latest, python: pypy3}
        - {os: windows-latest, python: pypy3}

    steps:
    - name: Checkout Pyomo source
      uses: actions/checkout@v2

    - name: Configure job parameters
      run: |
        JOB="${{matrix.TARGET}}/${{matrix.python}}${{matrix.other}}"
        echo "GHA_JOBNAME=$JOB" | sed 's|/|_|g' >> $GITHUB_ENV
        if test -z "${{matrix.other}}"; then
            echo "GHA_JOBGROUP=${{matrix.TARGET}}" >> $GITHUB_ENV
        else
            echo "GHA_JOBGROUP=other" >> $GITHUB_ENV
        fi
        # Note: pandas 1.0.3 causes gams 29.1.0 import to fail in python 3.8
        PYTHON_PACKAGES="${PYTHON_REQUIRED_PKGS}"
        if test -z "${{matrix.slim}}"; then
            PYTHON_PACKAGES="$PYTHON_PACKAGES ${PYTHON_BASE_PKGS}"
        fi
        if [[ ${{matrix.python}} != pypy* && ! "${{matrix.slim}}" ]]; then
            # NumPy and derivatives either don't build under pypy, or if
            # they do, the builds take forever.
            PYTHON_PACKAGES="$PYTHON_PACKAGES ${PYTHON_NUMPY_PKGS}"
        fi
        PYTHON_PACKAGES="$PYTHON_PACKAGES ${{matrix.PACKAGES}}"
        echo "PYTHON_PACKAGES=$PYTHON_PACKAGES" \
            | tr '\n' ' ' | sed 's/ \+/ /g' >> $GITHUB_ENV

    # Ideally we would cache the conda downloads; however, each cache is
    # over 850MB, and with 5 python versions, that would consume 4.2 of
    # the 5 GB GitHub allows.
    #
    #- name: Conda package cache
    #  uses: actions/cache@v2
    #  if: matrix.PYENV == 'conda'
    #  id: conda-cache
    #  with:
    #    path: cache/conda
    #    key: conda-${{env.CACHE_VER}}.0-${{runner.os}}-${{matrix.python}}

    - name: Pip package cache
      uses: actions/cache@v2
      if: matrix.PYENV == 'pip'
      id: pip-cache
      with:
        path: cache/pip
        key: pip-${{env.CACHE_VER}}.0-${{runner.os}}-${{matrix.python}}

    - name: OS package cache
      uses: actions/cache@v2
      if: matrix.TARGET != 'osx'
      id: os-cache
      with:
        path: cache/os
        key: pkg-${{env.CACHE_VER}}.0-${{runner.os}}

    - name: TPL package download cache
      uses: actions/cache@v2
      id: download-cache
      with:
        path: cache/download
        key: download-${{env.CACHE_VER}}.0-${{runner.os}}

    - name: Configure curl
      run: |
        CURLRC="$(cat <<EOF
           retry = 0
           max-time = 30
        EOF
        )"
        echo "$CURLRC" > ${GITHUB_WORKSPACE}/.curlrc
        echo "$CURLRC" > ${GITHUB_WORKSPACE}/_curlrc
        echo "CURL_HOME=$GITHUB_WORKSPACE" >> $GITHUB_ENV

    - name: Update OSX
      if: matrix.TARGET == 'osx'
      run: |
        mkdir -p ${GITHUB_WORKSPACE}/cache/os
        export HOMEBREW_CACHE=${GITHUB_WORKSPACE}/cache/os
        # Be cautious running brew update: it can break
        #    setup-python on OSX
        # brew update
        #
        # Notes:
        #  - install glpk
        #  - pyodbc needs: gcc pkg-config unixodbc freetds
        for pkg in bash pkg-config unixodbc freetds glpk; do
            brew list $pkg || brew install $pkg
        done

    - name: Update Linux
      if: matrix.TARGET == 'linux'
      run: |
        mkdir -p ${GITHUB_WORKSPACE}/cache/os
        # Notes:
        #  - install glpk
        #  - ipopt needs: libopenblas-dev gfortran liblapack-dev
        sudo apt-get -o Dir::Cache=${GITHUB_WORKSPACE}/cache/os \
            install libopenblas-dev gfortran liblapack-dev glpk-utils
        sudo chmod -R 777 ${GITHUB_WORKSPACE}/cache/os

    - name: Update Windows
      if: matrix.TARGET == 'win'
      run: |
        echo "SETUPTOOLS_USE_DISTUTILS=local" >> $GITHUB_ENV

    - name: Set up Python ${{ matrix.python }}
      if: matrix.PYENV == 'pip'
      uses: actions/setup-python@v2
      with:
        python-version: ${{ matrix.python }}

    - name: Set up Miniconda Python ${{ matrix.python }}
      if: matrix.PYENV == 'conda'
      uses: conda-incubator/setup-miniconda@v2
      with:
        auto-update-conda: true
        python-version: ${{ matrix.python }}

    # GitHub actions is very fragile when it comes to setting up various
    # Python interpreters, expecially the setup-miniconda interface.
    # Per the setup-miniconda documentation, it is important to always
    # invoke bash as a login shell ('shell: bash -l {0}') so that the
    # conda environment is properly activated.  However, running within
    # a login shell appears to foul up the link to python from
    # setup-python.  Further, we have anecdotal evidence that
    # subprocesses invoked through $(python -c ...) and `python -c ...`
    # will not pick up the python activated by setup-python on OSX.
    #
    # Our solution is to define a PYTHON_EXE environment variable that
    # can be explicitly called within subprocess calls to reach the
    # correct interpreter.  Note that we must explicitly run in a *non*
    # login shell to set up the environment variable for the
    # setup-python environments.

    - name: Install Python Packages (pip)
      if: matrix.PYENV == 'pip'
      shell: bash # DO NOT REMOVE: see note above
      run: |
        python -c 'import sys;print(sys.executable)'
        python -m pip install --cache-dir cache/pip --upgrade pip
        pip install --cache-dir cache/pip ${PYTHON_CORE_PKGS}
        pip install --cache-dir cache/pip ${PYTHON_PACKAGES}
        pip install --cache-dir cache/pip pymysql || \
            pip install --cache-dir cache/pip pymysql
        if test -z "${{matrix.slim}}"; then
            pip install --cache-dir cache/pip cplex \
                || echo "WARNING: CPLEX Community Edition is not available"
            pip install --cache-dir cache/pip \
                -i https://pypi.gurobi.com gurobipy \
                || echo "WARNING: Gurobi is not available"
            pip install --cache-dir cache/pip xpress \
                || echo "WARNING: Xpress Community Edition is not available"
            pip install --cache-dir cache/pip z3-solver \
                || echo "WARNING: Z3 Solver is not available"
        fi
        python -c 'import sys; print("PYTHON_EXE=%s" \
            % (sys.executable,))' >> $GITHUB_ENV
        echo "NOSETESTS="`which nosetests` >> $GITHUB_ENV

    - name: Install Python packages (conda)
      if: matrix.PYENV == 'conda'
      run: |
        mkdir -p $GITHUB_WORKSPACE/cache/conda
        conda config --set always_yes yes
        conda config --set auto_update_conda false
        conda config --prepend pkgs_dirs $GITHUB_WORKSPACE/cache/conda
        conda info
        conda config --show-sources
        conda list --show-channel-urls
        conda install -q -y -c conda-forge ${PYTHON_CORE_PKGS}
        conda install -q -y -c conda-forge ${PYTHON_PACKAGES}
        if test -z "${{matrix.slim}}"; then
            conda install -q -y -c ibmdecisionoptimization 'cplex>=12.10' \
                || echo "WARNING: CPLEX Community Edition is not available"
            conda install -q -y -c gurobi gurobi \
                || echo "WARNING: Gurobi is not available"
            conda install -q -y -c fico-xpress xpress \
                || echo "WARNING: Xpress Community Edition is not available"
            for PKG in cyipopt pymumps; do
                conda install -q -y -c conda-forge $PKG \
                    || echo "WARNING: $PKG is not available"
            done
        fi
        python -c 'import sys; print("PYTHON_EXE=%s" \
            % (sys.executable,))' >> $GITHUB_ENV
        echo "NOSETESTS="`which nosetests` >> $GITHUB_ENV

    - name: Setup TPL package directories
      run: |
        TPL_DIR="${GITHUB_WORKSPACE}/cache/tpl"
        mkdir -p "$TPL_DIR"
        DOWNLOAD_DIR="${GITHUB_WORKSPACE}/cache/download"
        mkdir -p "$DOWNLOAD_DIR"
        echo "TPL_DIR=$TPL_DIR" >> $GITHUB_ENV
        echo "DOWNLOAD_DIR=$DOWNLOAD_DIR" >> $GITHUB_ENV

    - name: Install Ipopt
      if: ${{ ! matrix.slim }}
      run: |
        IPOPT_DIR=$TPL_DIR/ipopt
        echo "$IPOPT_DIR" >> $GITHUB_PATH
        echo "LD_LIBRARY_PATH=$LD_LIBRARY_PATH:$IPOPT_DIR" >> $GITHUB_ENV
        mkdir -p $IPOPT_DIR
        IPOPT_TAR=${DOWNLOAD_DIR}/ipopt.tar.gz
        if test ! -e $IPOPT_TAR; then
            echo "...downloading Ipopt"
            if test "${{matrix.TARGET}}" == osx; then
                echo "IDAES Ipopt not available on OSX"
                exit 0
            fi
            URL=https://github.com/IDAES/idaes-ext
            RELEASE=$(curl --max-time 150 --retry 8 \
                -L -s -H 'Accept: application/json' ${URL}/releases/latest)
            VER=$(echo $RELEASE | sed -e 's/.*"tag_name":"\([^"]*\)".*/\1/')
            URL=${URL}/releases/download/$VER
            if test "${{matrix.TARGET}}" == linux; then
                curl --max-time 150 --retry 8 \
                    -L $URL/idaes-solvers-ubuntu1804-64.tar.gz \
                    > $IPOPT_TAR
            else
                curl --max-time 150 --retry 8 \
                    -L $URL/idaes-solvers-windows-64.tar.gz \
                    $URL/idaes-lib-windows-64.tar.gz > $IPOPT_TAR
            fi
        fi
        cd $IPOPT_DIR
        tar -xzi < $IPOPT_TAR
        echo ""
        echo "$IPOPT_DIR"
        ls -l $IPOPT_DIR

    - name: Install GAMS
      if: ${{ ! matrix.slim }}
      # We install using Powershell because the GAMS installer hangs
      # when launched from bash on Windows
      shell: pwsh
      run: |
        $GAMS_DIR = "${env:TPL_DIR}/gams"
        echo "$GAMS_DIR" | `
            Out-File -FilePath $env:GITHUB_PATH -Encoding utf8 -Append
        echo "LD_LIBRARY_PATH=${env:LD_LIBRARY_PATH}:$GAMS_DIR" `
            Out-File -FilePath $env:GITHUB_ENV -Encoding utf8 -Append
        echo "DYLD_LIBRARY_PATH=${env:DYLD_LIBRARY_PATH}:$GAMS_DIR" `
            Out-File -FilePath $env:GITHUB_ENV -Encoding utf8 -Append
        $INSTALLER = "${env:DOWNLOAD_DIR}/gams_install.exe"
        $URL = "https://d37drm4t2jghv5.cloudfront.net/distributions/29.1.0"
        if ( "${{matrix.TARGET}}" -eq "win" ) {
            $URL = "$URL/windows/windows_x64_64.exe"
        } elseif ( "${{matrix.TARGET}}" -eq "osx" ) {
            $URL = "$URL/macosx/osx_x64_64_sfx.exe"
        } else {
            $URL = "$URL/linux/linux_x64_64_sfx.exe"
        }
        if (-not (Test-Path "$INSTALLER" -PathType Leaf)) {
            echo "...downloading GAMS"
            Invoke-WebRequest -Uri "$URL" -OutFile "$INSTALLER"
        }
        echo "...installing GAMS"
        if ( "${{matrix.TARGET}}" -eq "win" ) {
            Start-Process -FilePath "$INSTALLER" -ArgumentList `
                "/SP- /NORESTART /VERYSILENT /DIR=$GAMS_DIR /NOICONS" `
                -Wait
        } else {
            chmod 777 $INSTALLER
            Start-Process -FilePath "$INSTALLER" -ArgumentList `
                "-q -d $GAMS_DIR" -Wait
            mv $GAMS_DIR/*/* $GAMS_DIR/.
        }
        echo ""
        echo "$GAMS_DIR"
        ls -l $GAMS_DIR

    - name: Install GAMS Python bindings
      if: ${{ ! matrix.slim }}
      run: |
        GAMS_DIR="${env:TPL_DIR}/gams"
        py_ver=$($PYTHON_EXE -c 'import sys;v="_%s%s" % sys.version_info[:2] \
            ;print(v if v != "_27" else "")')
        if test -e $GAMS_DIR/apifiles/Python/api$py_ver; then
            echo "Installing GAMS Python bindings"
            pushd $GAMS_DIR/apifiles/Python/api$py_ver
            $PYTHON_EXE setup.py install
            popd
        fi

    - name: Install BARON
      if: ${{ ! matrix.slim }}
      shell: pwsh
      run: |
        $BARON_DIR = "${env:TPL_DIR}/baron"
        echo "$BARON_DIR" | `
            Out-File -FilePath $env:GITHUB_PATH -Encoding utf8 -Append
        $URL = "https://www.minlp.com/downloads/xecs/baron/current/"
        if ( "${{matrix.TARGET}}" -eq "win" ) {
            $INSTALLER = "${env:DOWNLOAD_DIR}/baron_install.exe"
            $URL += "baron-win64.exe"
        } elseif ( "${{matrix.TARGET}}" -eq "osx" ) {
            $INSTALLER = "${env:DOWNLOAD_DIR}/baron_install.zip"
            $URL += "baron-osx64.zip"
        } else {
            $INSTALLER = "${env:DOWNLOAD_DIR}/baron_install.zip"
            $URL += "baron-lin64.zip"
        }
        if (-not (Test-Path "$INSTALLER" -PathType Leaf)) {
            echo "...downloading BARON ($URL)"
            Invoke-WebRequest -Uri "$URL" -OutFile "$INSTALLER"
        }
        echo "...installing BARON"
        if ( "${{matrix.TARGET}}" -eq "win" ) {
            Start-Process -FilePath "$INSTALLER" -ArgumentList `
                "/SP- /NORESTART /VERYSILENT /DIR=$BARON_DIR /NOICONS" `
                -Wait
        } else {
            unzip -q $INSTALLER
            mv baron-* $BARON_DIR
        }
        echo ""
        echo "$BARON_DIR"
        ls -l $BARON_DIR

    - name: Install GJH_ASL_JSON
      if: ${{ ! matrix.slim && matrix.TARGET != 'win' }}
      run: |
        GJH_DIR="$TPL_DIR/gjh"
        echo "${GJH_DIR}" >> $GITHUB_PATH
        INSTALL_DIR="${DOWNLOAD_DIR}/gjh"
        if test ! -e "$INSTALL_DIR/bin"; then
            mkdir -p "$INSTALL_DIR"
            INSTALLER="$INSTALL_DIR/gjh_asl_json.zip"
            URL="https://codeload.github.com/ghackebeil/gjh_asl_json/zip/master"
            curl --max-time 150 --retry 8 -L $URL > $INSTALLER
            cd $INSTALL_DIR
            unzip -q $INSTALLER
            cd gjh_asl_json-master/Thirdparty
            ./get.ASL
            cd ..
            make
            mv bin "$INSTALL_DIR/bin"
        fi
        cp -rp "$INSTALL_DIR/bin" "$GJH_DIR"
        echo ""
        echo "$GJH_DIR"
        ls -l $GJH_DIR

    - name: Install Pyomo and PyUtilib
      run: |
        echo ""
        echo "Clone Pyomo-model-libraries..."
        git clone https://github.com/Pyomo/pyomo-model-libraries.git
        echo ""
        echo "Install PyUtilib..."
        echo ""
        $PYTHON_EXE -m pip install git+https://github.com/PyUtilib/pyutilib
        echo ""
        echo "Install Pyomo..."
        echo ""
        $PYTHON_EXE setup.py develop ${{matrix.setup_options}}
        echo ""
        echo "Set custom PYOMO_CONFIG_DIR"
        echo ""
        echo "PYOMO_CONFIG_DIR=${GITHUB_WORKSPACE}/config" >> $GITHUB_ENV

    - name: Set up coverage tracking
      run: |
        if test "${{matrix.TARGET}}" == win; then
            COVERAGE_BASE=${GITHUB_WORKSPACE}\\.cover
        else
            COVERAGE_BASE=${GITHUB_WORKSPACE}/.cover
        fi
        COVERAGE_RC=${COVERAGE_BASE}_rc
        echo "COVERAGE_RCFILE=$COVERAGE_RC" >> $GITHUB_ENV
        echo "COVERAGE_PROCESS_START=$COVERAGE_RC" >> $GITHUB_ENV
        cp ${GITHUB_WORKSPACE}/.coveragerc ${COVERAGE_RC}
        echo "data_file=${COVERAGE_BASE}age" >> ${COVERAGE_RC}
        SITE_PACKAGES=$($PYTHON_EXE -c "from distutils.sysconfig import \
            get_python_lib; print(get_python_lib())")
        echo "Python site-packages: $SITE_PACKAGES"
        echo 'import coverage; coverage.process_startup()' \
            > ${SITE_PACKAGES}/run_coverage_at_startup.pth

    - name: Download and install extensions
      run: |
        echo ""
        echo "Pyomo download-extensions"
        echo ""
        pyomo download-extensions
        echo ""
        echo "Pyomo build-extensions"
        echo ""
        pyomo build-extensions --parallel 2

    - name: Report pyomo plugin information
      run: |
        echo "$PATH"
        pyomo help --solvers || exit 1
        pyomo help --transformations || exit 1
        pyomo help --writers || exit 1

    - name: Run Pyomo tests
      if: matrix.mpi == 0
      run: |
        CATEGORY=
        for cat in ${{matrix.category}}; do
            CATEGORY+=" --cat $cat"
        done
<<<<<<< HEAD
        $PYTHON_EXE -m pyomo.common.unittest pyomo `pwd`/pyomo-model-libraries \
            `pwd`/examples/pyomobook -v $CATEGORY
=======
        $PYTHON_EXE -m pyomo.common.unittest \
            pyomo `pwd`/pyomo-model-libraries -v $CATEGORY
>>>>>>> 343b6d5b

    - name: Run Pyomo MPI tests
      if: matrix.mpi != 0
      run: |
        # Manually invoke the DAT parser so that parse_table_datacmds.py
        # is fully generated by a single process before invoking MPI
        $PYTHON_EXE -c "from pyomo.dataportal.parse_datacmds import \
            parse_data_commands; parse_data_commands(data='')"
        mpirun -np ${{matrix.mpi}} --oversubscribe $NOSETESTS -v \
            --with-xunit --xunit-file=TEST-pyomo-mpi.xml \
            --eval-attr="mpi and (not fragile)" \
            pyomo `pwd`/pyomo-model-libraries

    - name: Run documentation tests
      if: matrix.skip_doctest == 0
      run: |
        make -C doc/OnlineDocs doctest -d

    - name: Process code coverage report
      run: |
        coverage combine
        coverage report -i
        coverage xml -i

    - name: Record build artifacts
      uses: actions/upload-artifact@v2
      with:
        name: ${{github.job}}_${{env.GHA_JOBGROUP}}-${{env.GHA_JOBNAME}}
        path: |
          .coverage
          coverage.xml
          # In general, do not record test results as artifacts to
          #   manage total artifact storage
          # TEST-*.xml

  cover:
    name: process-coverage-${{ matrix.TARGET }}
    needs: build
    if: always() # run even if a build job fails
    runs-on: ${{ matrix.os }}
    timeout-minutes: 10
    strategy:
      fail-fast: false
      matrix:
        os: [ubuntu-18.04, macos-latest, windows-latest]

        include:
        - os: ubuntu-18.04
          TARGET: linux
        - os: macos-latest
          TARGET: osx
        - os: windows-latest
          TARGET: win

    steps:
    - name: Checkout Pyomo source
      uses: actions/checkout@v2
      # We need the source for .codecov.yml and running "coverage xml"

    - name: Pip package cache
      uses: actions/cache@v2
      id: pip-cache
      with:
        path: cache/pip
        key: pip-${{env.CACHE_VER}}.0-${{runner.os}}-3.8

    - name: Download build artifacts
      uses: actions/download-artifact@v2
      with:
        path: artifacts

    - name: Set up Python 3.8
      uses: actions/setup-python@v2
      with:
        python-version: 3.8

    - name: Install Python Packages (pip)
      shell: bash # DO NOT REMOVE: see note above
      run: |
        python -c 'import sys;print(sys.executable)'
        python -m pip install --cache-dir cache/pip --upgrade pip
        pip install --cache-dir cache/pip ${PYTHON_CORE_PKGS} \
            ${PYTHON_REQUIRED_PKGS}
        python -c 'import sys; print("PYTHON_EXE=%s" \
            % (sys.executable,))' >> $GITHUB_ENV

    - name: Install Pyomo and PyUtilib
      run: |
        echo ""
        echo "Clone Pyomo-model-libraries..."
        git clone https://github.com/Pyomo/pyomo-model-libraries.git
        echo ""
        echo "Install PyUtilib..."
        echo ""
        $PYTHON_EXE -m pip install git+https://github.com/PyUtilib/pyutilib
        echo ""
        echo "Install Pyomo..."
        echo ""
        $PYTHON_EXE setup.py develop ${{matrix.setup_options}}
        echo ""
        echo "Set custom PYOMO_CONFIG_DIR"
        echo ""
        echo "PYOMO_CONFIG_DIR=${GITHUB_WORKSPACE}/config" >> $GITHUB_ENV

    - name: Generate parse_table_datacmds
      run: |
        # Manually invoke the DAT parser so that parse_table_datacmds.py
        # is generated before running "coverage xml"
        $PYTHON_EXE -c "from pyomo.dataportal.parse_datacmds import \
            parse_data_commands; parse_data_commands(data='')"

    - name: Update codecov uploader
      run: |
        set +e
        CODECOV="${GITHUB_WORKSPACE}/codecov.sh"
        echo "CODECOV=$CODECOV" >> $GITHUB_ENV
        for i in `seq 3`; do
            echo "Downloading current codecov script (attempt ${i})"
            curl -L https://codecov.io/bash -o $CODECOV
            if test $? == 0; then
                break
            fi
            DELAY=$(( RANDOM % 30 + 30))
            echo "Pausing $DELAY seconds before re-attempting download"
            sleep $DELAY
        done
        if test ! -e $CODECOV; then
            echo "Failed to download codecov.sh"
            exit 1
        fi

    - name: Upload codecov reports
      if: github.repository_owner == 'Pyomo' || github.ref != 'refs/heads/main'
      run: |
        set +e
        if [ "$GITHUB_EVENT_NAME" == "pull_request" ]; then
            SHA=$(jq --raw-output .pull_request.head.sha "$GITHUB_EVENT_PATH")
        else
            SHA=$GITHUB_SHA
        fi
        function upload {
            echo ""
            echo "Build group: $1"
            export CODECOV_NAME=$1
            export TAG=$1
            export GHA_OS_NAME=${{matrix.TARGET}}
            shift
            rm -vf .coverage coverage.xml
            echo "    $@" | sed 's/ /\n    /'
            coverage combine --debug=dataio $@
            if test ! -e .coverage; then
                echo "No coverage to upload."
                return
            fi
            coverage xml || coverage xml -i
            i=0
            while : ; do
                ((i+=1))
                rm -f codecov.log
                echo "Uploading coverage to codecov (attempt ${i})"
                bash $CODECOV -Z -e TAG,GHA_OS_NAME -X gcov -X s3 \
                    -f coverage.xml -C $SHA | tee codecov.log
                if test $? == 0; then
                    echo "PASS $CODECOV_NAME" >> codecov.result
                    break
                elif test $i -ge 2; then
                    if test `grep successfully codecov.log | wc -l` -gt 0; then
                        echo "PASS $CODECOV_NAME (implied)" >> codecov.result
                    else
                        # Do not fail the build (yet) just because the
                        # codecov upload fails
                        echo "FAIL $CODECOV_NAME" >> codecov.result
                        break
                    fi
                fi
                DELAY=$(( RANDOM % 30 + 30))
                echo "Pausing $DELAY seconds before re-attempting upload"
                sleep $DELAY
            done
        }
        for ARTIFACT in artifacts/*_*${{matrix.TARGET}}_*; do
            NAME=`echo $ARTIFACT | cut -d/ -f2`
            cp -v $ARTIFACT/.coverage .coverage-$NAME
        done
        upload ${{matrix.TARGET}} .coverage-*_${{matrix.TARGET}}-*
        if compgen -G ".coverage-*" > /dev/null; then
            upload ${{matrix.TARGET}}/other .coverage-*
        fi
        # Legacy builds that don't support coverage 5.x
        if compgen -G ".coverage-*" > /dev/null; then
            echo ""
            echo "Installing coverage 4.x for legacy builds"
            pip install 'coverage<5'
            upload ${{matrix.TARGET}}/legacy .coverage-*
        fi

    - name: Check codecov upload success
      run: |
        FAIL=`grep FAIL codecov.result | wc -l`
        ALL=`cat codecov.result | wc -l`
        echo "$FAIL of $ALL codecov uploads failed"
        if test $FAIL -gt 0; then
            grep FAIL codecov.result | sed 's/^/    /'
            if test $FAIL -gt 1; then
                echo "More than 1 codecov upload failed."
                exit 1
            fi
        fi<|MERGE_RESOLUTION|>--- conflicted
+++ resolved
@@ -513,13 +513,9 @@
         for cat in ${{matrix.category}}; do
             CATEGORY+=" --cat $cat"
         done
-<<<<<<< HEAD
-        $PYTHON_EXE -m pyomo.common.unittest pyomo `pwd`/pyomo-model-libraries \
-            `pwd`/examples/pyomobook -v $CATEGORY
-=======
         $PYTHON_EXE -m pyomo.common.unittest \
-            pyomo `pwd`/pyomo-model-libraries -v $CATEGORY
->>>>>>> 343b6d5b
+            pyomo `pwd`/pyomo-model-libraries \
+             `pwd`/examples/pyomobook -v $CATEGORY
 
     - name: Run Pyomo MPI tests
       if: matrix.mpi != 0
