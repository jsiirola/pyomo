name: GitHub Branch CI

on:
  push:
    branches-ignore:
      - main
  workflow_dispatch:
    inputs:
      git-ref:
        description: Git Hash (Optional)
        required: false

defaults:
  run:
    shell: bash -l {0}

env:
  PYTHONWARNINGS: ignore::UserWarning
  PYTHON_CORE_PKGS: wheel
<<<<<<< HEAD
=======
  PYTHON_REQUIRED_PKGS: >
      nose coverage parameterized pybind11
  PYTHON_BASE_PKGS: >
      ply dill ipython networkx openpyxl pathos
      pint pyro4 pyyaml sphinx_rtd_theme sympy xlrd
      python-louvain sphinx-copybutton
  PYTHON_NUMPY_PKGS: >
      numpy scipy pyodbc pandas matplotlib seaborn numdifftools 
      casadi
>>>>>>> baf79e54
  CACHE_VER: v210415.0
  NEOS_EMAIL: tests@pyomo.org

jobs:
  build:
    name: ${{ matrix.TARGET }}/${{ matrix.python }}${{ matrix.other }}
    runs-on: ${{ matrix.os }}
    timeout-minutes: 90
    strategy:
      fail-fast: false
      matrix:
        os: [ubuntu-latest]
        python: [3.9]
        other: [""]
        category: ["nightly"]

        include:
        - os: ubuntu-latest
          python: 3.9
          TARGET: linux
          PYENV: pip

        - os: macos-latest
          python: 3.8
          TARGET: osx
          PYENV: pip

        - os: windows-latest
          python: 3.7
          TARGET: win
          PYENV: conda
          PACKAGES: glpk

        - os: ubuntu-latest
          python: 3.8
          other: /mpi
          mpi: 3
          skip_doctest: 1
          TARGET: linux
          PYENV: conda
          PACKAGES: mpi4py openmpi

        - os: ubuntu-latest
          python: 3.7
          other: /conda
          skip_doctest: 1
          TARGET: linux
          PYENV: conda
          PACKAGES: mpi4py openmpi

        - os: ubuntu-latest
          python: 3.9
          other: /slim
          slim: 1
          skip_doctest: 1
          TARGET: linux
          PYENV: pip

        - os: ubuntu-latest
          python: 3.6
          other: /cython
          setup_options: --with-cython
          skip_doctest: 1
          TARGET: linux
          PYENV: pip
          PACKAGES: cython

    steps:
    - name: Checkout Pyomo source
      uses: actions/checkout@v2

    - name: Configure job parameters
      run: |
        JOB="${{matrix.TARGET}}/${{matrix.python}}${{matrix.other}}"
        echo "GHA_JOBNAME=$JOB" | sed 's|/|_|g' >> $GITHUB_ENV
        if test -z "${{matrix.other}}"; then
            echo "GHA_JOBGROUP=${{matrix.TARGET}}" >> $GITHUB_ENV
        else
            echo "GHA_JOBGROUP=other" >> $GITHUB_ENV
        fi
        # Note: pandas 1.0.3 causes gams 29.1.0 import to fail in python 3.8
        EXTRAS=tests
        if test -z "${{matrix.slim}}"; then
            EXTRAS="$EXTRAS,docs,optional"
        fi
        echo "EXTRAS=$EXTRAS" >> $GITHUB_ENV
        PYTHON_PACKAGES="${{matrix.PACKAGES}}"
        echo "PYTHON_PACKAGES=$PYTHON_PACKAGES" \
            | tr '\n' ' ' | sed 's/ \+/ /g' >> $GITHUB_ENV

    # Ideally we would cache the conda downloads; however, each cache is
    # over 850MB, and with 5 python versions, that would consume 4.2 of
    # the 5 GB GitHub allows.
    #
    #- name: Conda package cache
    #  uses: actions/cache@v2
    #  if: matrix.PYENV == 'conda'
    #  id: conda-cache
    #  with:
    #    path: cache/conda
    #    key: conda-${{env.CACHE_VER}}.0-${{runner.os}}-${{matrix.python}}

    - name: Pip package cache
      uses: actions/cache@v2
      if: matrix.PYENV == 'pip'
      id: pip-cache
      with:
        path: cache/pip
        key: pip-${{env.CACHE_VER}}.0-${{runner.os}}-${{matrix.python}}

    - name: OS package cache
      uses: actions/cache@v2
      if: matrix.TARGET != 'osx'
      id: os-cache
      with:
        path: cache/os
        key: pkg-${{env.CACHE_VER}}.0-${{runner.os}}

    - name: TPL package download cache
      uses: actions/cache@v2
      id: download-cache
      with:
        path: cache/download
        key: download-${{env.CACHE_VER}}.0-${{runner.os}}

    - name: Configure curl
      run: |
        CURLRC="$(cat <<EOF
           retry = 0
           max-time = 30
        EOF
        )"
        echo "$CURLRC" > ${GITHUB_WORKSPACE}/.curlrc
        echo "$CURLRC" > ${GITHUB_WORKSPACE}/_curlrc
        echo "CURL_HOME=$GITHUB_WORKSPACE" >> $GITHUB_ENV

    - name: Update OSX
      if: matrix.TARGET == 'osx'
      run: |
        mkdir -p ${GITHUB_WORKSPACE}/cache/os
        export HOMEBREW_CACHE=${GITHUB_WORKSPACE}/cache/os
        # Be cautious running brew update: it can break
        #    setup-python on OSX
        # brew update
        #
        # Notes:
        #  - install glpk
        #  - pyodbc needs: gcc pkg-config unixodbc freetds
        for pkg in bash pkg-config unixodbc freetds glpk; do
            brew list $pkg || brew install $pkg
        done

    - name: Update Linux
      if: matrix.TARGET == 'linux'
      run: |
        mkdir -p ${GITHUB_WORKSPACE}/cache/os
        # Notes:
        #  - install glpk
        #  - ipopt needs: libopenblas-dev gfortran liblapack-dev
        sudo apt-get -o Dir::Cache=${GITHUB_WORKSPACE}/cache/os \
            install libopenblas-dev gfortran liblapack-dev glpk-utils
        sudo chmod -R 777 ${GITHUB_WORKSPACE}/cache/os

    - name: Update Windows
      if: matrix.TARGET == 'win'
      run: |
        echo "SETUPTOOLS_USE_DISTUTILS=local" >> $GITHUB_ENV

    - name: Set up Python ${{ matrix.python }}
      if: matrix.PYENV == 'pip'
      uses: actions/setup-python@v2
      with:
        python-version: ${{ matrix.python }}

    - name: Set up Miniconda Python ${{ matrix.python }}
      if: matrix.PYENV == 'conda'
      uses: conda-incubator/setup-miniconda@v2
      with:
        auto-update-conda: true
        python-version: ${{ matrix.python }}

    # GitHub actions is very fragile when it comes to setting up various
    # Python interpreters, expecially the setup-miniconda interface.
    # Per the setup-miniconda documentation, it is important to always
    # invoke bash as a login shell ('shell: bash -l {0}') so that the
    # conda environment is properly activated.  However, running within
    # a login shell appears to foul up the link to python from
    # setup-python.  Further, we have anecdotal evidence that
    # subprocesses invoked through $(python -c ...) and `python -c ...`
    # will not pick up the python activated by setup-python on OSX.
    #
    # Our solution is to define a PYTHON_EXE environment variable that
    # can be explicitly called within subprocess calls to reach the
    # correct interpreter.  Note that we must explicitly run in a *non*
    # login shell to set up the environment variable for the
    # setup-python environments.

    - name: Install Python Packages (pip)
      if: matrix.PYENV == 'pip'
      shell: bash # DO NOT REMOVE: see note above
      run: |
        python -c 'import sys;print(sys.executable)'
        python -m pip install --cache-dir cache/pip --upgrade pip
        PYOMO_DEPENDENCIES=`python setup.py dependencies \
            --extras "$EXTRAS" | tail -1`
        pip install --cache-dir cache/pip \
            ${PYTHON_CORE_PKGS} \
            ${PYTHON_PACKAGES} \
            ${PYOMO_DEPENDENCIES}
        pip install --cache-dir cache/pip pymysql || \
            pip install --cache-dir cache/pip pymysql
        if test -z "${{matrix.slim}}"; then
            pip install --cache-dir cache/pip cplex \
                || echo "WARNING: CPLEX Community Edition is not available"
            pip install --cache-dir cache/pip \
                -i https://pypi.gurobi.com gurobipy \
                || echo "WARNING: Gurobi is not available"
            pip install --cache-dir cache/pip xpress \
                || echo "WARNING: Xpress Community Edition is not available"
            pip install --cache-dir cache/pip z3-solver \
                || echo "WARNING: Z3 Solver is not available"
        fi
        python -c 'import sys; print("PYTHON_EXE=%s" \
            % (sys.executable,))' >> $GITHUB_ENV
        echo "NOSETESTS="`which nosetests` >> $GITHUB_ENV

    - name: Install Python packages (conda)
      if: matrix.PYENV == 'conda'
      run: |
        mkdir -p $GITHUB_WORKSPACE/cache/conda
        conda config --set always_yes yes
        conda config --set auto_update_conda false
        conda config --prepend pkgs_dirs $GITHUB_WORKSPACE/cache/conda
        conda info
        conda config --show-sources
        conda list --show-channel-urls
        # Note: some pypi packages are not available through conda
        PYOMO_DEPENDENCIES=`python setup.py dependencies \
            --extras "$EXTRAS" | tail -1`
        CONDA_DEPENDENCIES=`echo $PYOMO_DEPENDENCIES | tr ' ' '\n' \
            | grep -v z3-solver \
            | tr '\n' ' '`
        conda install -q -y -c conda-forge \
            ${PYTHON_CORE_PKGS} \
            ${PYTHON_PACKAGES} \
            ${CONDA_DEPENDENCIES}
        if test -z "${{matrix.slim}}"; then
            conda install -q -y -c ibmdecisionoptimization 'cplex>=12.10' \
                || echo "WARNING: CPLEX Community Edition is not available"
            conda install -q -y -c gurobi gurobi \
                || echo "WARNING: Gurobi is not available"
            conda install -q -y -c fico-xpress xpress \
                || echo "WARNING: Xpress Community Edition is not available"
            for PKG in cyipopt pymumps; do
                conda install -q -y -c conda-forge $PKG \
                    || echo "WARNING: $PKG is not available"
            done
        fi
        # Re-try Pyomo (optional) dependencies with pip
        python -m pip install --cache-dir cache/pip $PYOMO_DEPENDENCIES
        # remember this python interpreter
        python -c 'import sys; print("PYTHON_EXE=%s" \
            % (sys.executable,))' >> $GITHUB_ENV
        echo "NOSETESTS="`which nosetests` >> $GITHUB_ENV
        #
        # conda activate puts itself first in the PATH, which overrides
        # any paths we add through GITHUB_PATH.  We will update .profile
        # to move the local runner paths back to the front (before conda).
        for profile in $HOME/.profile $HOME/.bash_profile; do
            if test ! -e $profile; then
                continue
            fi
            echo '' >> $profile
            echo 'export PATH=`echo "$PATH" \
                | tr ":" "\\n" | grep runner | tr "\n" ":"`:`echo "$PATH" \
                | tr ":" "\\n" | grep -v runner | tr "\n" ":"`' >> $profile
        done

    - name: Setup TPL package directories
      run: |
        TPL_DIR="${GITHUB_WORKSPACE}/cache/tpl"
        mkdir -p "$TPL_DIR"
        DOWNLOAD_DIR="${GITHUB_WORKSPACE}/cache/download"
        mkdir -p "$DOWNLOAD_DIR"
        echo "TPL_DIR=$TPL_DIR" >> $GITHUB_ENV
        echo "DOWNLOAD_DIR=$DOWNLOAD_DIR" >> $GITHUB_ENV

    - name: Install Ipopt
      if: ${{ ! matrix.slim }}
      run: |
        IPOPT_DIR=$TPL_DIR/ipopt
        echo "$IPOPT_DIR" >> $GITHUB_PATH
        echo "LD_LIBRARY_PATH=$LD_LIBRARY_PATH:$IPOPT_DIR" >> $GITHUB_ENV
        mkdir -p $IPOPT_DIR
        IPOPT_TAR=${DOWNLOAD_DIR}/ipopt.tar.gz
        if test ! -e $IPOPT_TAR; then
            echo "...downloading Ipopt"
            if test "${{matrix.TARGET}}" == osx; then
                echo "IDAES Ipopt not available on OSX"
                exit 0
            fi
            URL=https://github.com/IDAES/idaes-ext
            RELEASE=$(curl --max-time 150 --retry 8 \
                -L -s -H 'Accept: application/json' ${URL}/releases/latest)
            VER=$(echo $RELEASE | sed -e 's/.*"tag_name":"\([^"]*\)".*/\1/')
            URL=${URL}/releases/download/$VER
            if test "${{matrix.TARGET}}" == linux; then
                curl --max-time 150 --retry 8 \
                    -L $URL/idaes-solvers-ubuntu2004-64.tar.gz \
                    > $IPOPT_TAR
            else
                curl --max-time 150 --retry 8 \
                    -L $URL/idaes-solvers-windows-64.tar.gz \
                    $URL/idaes-lib-windows-64.tar.gz > $IPOPT_TAR
            fi
        fi
        cd $IPOPT_DIR
        tar -xzi < $IPOPT_TAR
        echo ""
        echo "$IPOPT_DIR"
        ls -l $IPOPT_DIR

    - name: Install GAMS
      if: ${{ ! matrix.slim }}
      # We install using Powershell because the GAMS installer hangs
      # when launched from bash on Windows
      shell: pwsh
      run: |
        $GAMS_DIR = "${env:TPL_DIR}/gams"
        echo "$GAMS_DIR" | `
            Out-File -FilePath $env:GITHUB_PATH -Encoding utf8 -Append
        echo "LD_LIBRARY_PATH=${env:LD_LIBRARY_PATH}:$GAMS_DIR" `
            Out-File -FilePath $env:GITHUB_ENV -Encoding utf8 -Append
        echo "DYLD_LIBRARY_PATH=${env:DYLD_LIBRARY_PATH}:$GAMS_DIR" `
            Out-File -FilePath $env:GITHUB_ENV -Encoding utf8 -Append
        $INSTALLER = "${env:DOWNLOAD_DIR}/gams_install.exe"
        $URL = "https://d37drm4t2jghv5.cloudfront.net/distributions/29.1.0"
        if ( "${{matrix.TARGET}}" -eq "win" ) {
            $URL = "$URL/windows/windows_x64_64.exe"
        } elseif ( "${{matrix.TARGET}}" -eq "osx" ) {
            $URL = "$URL/macosx/osx_x64_64_sfx.exe"
        } else {
            $URL = "$URL/linux/linux_x64_64_sfx.exe"
        }
        if (-not (Test-Path "$INSTALLER" -PathType Leaf)) {
            echo "...downloading GAMS"
            Invoke-WebRequest -Uri "$URL" -OutFile "$INSTALLER"
        }
        echo "...installing GAMS"
        if ( "${{matrix.TARGET}}" -eq "win" ) {
            Start-Process -FilePath "$INSTALLER" -ArgumentList `
                "/SP- /NORESTART /VERYSILENT /DIR=$GAMS_DIR /NOICONS" `
                -Wait
        } else {
            chmod 777 $INSTALLER
            Start-Process -FilePath "$INSTALLER" -ArgumentList `
                "-q -d $GAMS_DIR" -Wait
            mv $GAMS_DIR/*/* $GAMS_DIR/.
        }
        echo ""
        echo "$GAMS_DIR"
        ls -l $GAMS_DIR

    - name: Install GAMS Python bindings
      if: ${{ ! matrix.slim }}
      run: |
        GAMS_DIR="${env:TPL_DIR}/gams"
        py_ver=$($PYTHON_EXE -c 'import sys;v="_%s%s" % sys.version_info[:2] \
            ;print(v if v != "_27" else "")')
        if test -e $GAMS_DIR/apifiles/Python/api$py_ver; then
            echo "Installing GAMS Python bindings"
            pushd $GAMS_DIR/apifiles/Python/api$py_ver
            $PYTHON_EXE setup.py install
            popd
        fi

    - name: Install BARON
      if: ${{ ! matrix.slim }}
      shell: pwsh
      run: |
        $BARON_DIR = "${env:TPL_DIR}/baron"
        echo "$BARON_DIR" | `
            Out-File -FilePath $env:GITHUB_PATH -Encoding utf8 -Append
        $URL = "https://www.minlp.com/downloads/xecs/baron/current/"
        if ( "${{matrix.TARGET}}" -eq "win" ) {
            $INSTALLER = "${env:DOWNLOAD_DIR}/baron_install.exe"
            $URL += "baron-win64.exe"
        } elseif ( "${{matrix.TARGET}}" -eq "osx" ) {
            $INSTALLER = "${env:DOWNLOAD_DIR}/baron_install.zip"
            $URL += "baron-osx64.zip"
        } else {
            $INSTALLER = "${env:DOWNLOAD_DIR}/baron_install.zip"
            $URL += "baron-lin64.zip"
        }
        if (-not (Test-Path "$INSTALLER" -PathType Leaf)) {
            echo "...downloading BARON ($URL)"
            Invoke-WebRequest -Uri "$URL" -OutFile "$INSTALLER"
        }
        echo "...installing BARON"
        if ( "${{matrix.TARGET}}" -eq "win" ) {
            Start-Process -FilePath "$INSTALLER" -ArgumentList `
                "/SP- /NORESTART /VERYSILENT /DIR=$BARON_DIR /NOICONS" `
                -Wait
        } else {
            unzip -q $INSTALLER
            mv baron-* $BARON_DIR
        }
        echo ""
        echo "$BARON_DIR"
        ls -l $BARON_DIR

    - name: Install GJH_ASL_JSON
      if: ${{ ! matrix.slim && matrix.TARGET != 'win' }}
      run: |
        GJH_DIR="$TPL_DIR/gjh"
        echo "${GJH_DIR}" >> $GITHUB_PATH
        INSTALL_DIR="${DOWNLOAD_DIR}/gjh"
        if test ! -e "$INSTALL_DIR/bin"; then
            mkdir -p "$INSTALL_DIR"
            INSTALLER="$INSTALL_DIR/gjh_asl_json.zip"
            URL="https://codeload.github.com/ghackebeil/gjh_asl_json/zip/master"
            curl --max-time 150 --retry 8 -L $URL > $INSTALLER
            cd $INSTALL_DIR
            unzip -q $INSTALLER
            cd gjh_asl_json-master/Thirdparty
            ./get.ASL
            cd ..
            make
            mv bin "$INSTALL_DIR/bin"
        fi
        cp -rp "$INSTALL_DIR/bin" "$GJH_DIR"
        echo ""
        echo "$GJH_DIR"
        ls -l $GJH_DIR

    - name: Install Pyomo
      run: |
        echo ""
        echo "Clone Pyomo-model-libraries..."
        git clone https://github.com/Pyomo/pyomo-model-libraries.git
        echo ""
        echo "Install Pyomo..."
        echo ""
        $PYTHON_EXE setup.py develop ${{matrix.setup_options}}
        echo ""
        echo "Set custom PYOMO_CONFIG_DIR"
        echo ""
        echo "PYOMO_CONFIG_DIR=${GITHUB_WORKSPACE}/config" >> $GITHUB_ENV

    - name: Set up coverage tracking
      run: |
        if test "${{matrix.TARGET}}" == win; then
            COVERAGE_BASE=${GITHUB_WORKSPACE}\\.cover
        else
            COVERAGE_BASE=${GITHUB_WORKSPACE}/.cover
        fi
        COVERAGE_RC=${COVERAGE_BASE}_rc
        echo "COVERAGE_RCFILE=$COVERAGE_RC" >> $GITHUB_ENV
        echo "COVERAGE_PROCESS_START=$COVERAGE_RC" >> $GITHUB_ENV
        cp ${GITHUB_WORKSPACE}/.coveragerc ${COVERAGE_RC}
        echo "data_file=${COVERAGE_BASE}age" >> ${COVERAGE_RC}
        SITE_PACKAGES=$($PYTHON_EXE -c "from distutils.sysconfig import \
            get_python_lib; print(get_python_lib())")
        echo "Python site-packages: $SITE_PACKAGES"
        echo 'import coverage; coverage.process_startup()' \
            > ${SITE_PACKAGES}/run_coverage_at_startup.pth

    - name: Download and install extensions
      if: ${{ ! matrix.slim }}
      run: |
        echo ""
        echo "Pyomo download-extensions"
        echo ""
        pyomo download-extensions
        echo ""
        echo "Pyomo build-extensions"
        echo ""
        pyomo build-extensions --parallel 2

    - name: Report pyomo plugin information
      run: |
        echo "$PATH"
        pyomo help --solvers || exit 1
        pyomo help --transformations || exit 1
        pyomo help --writers || exit 1

    - name: Run Pyomo tests
      if: matrix.mpi == 0
      run: |
        CATEGORY=
        for cat in ${{matrix.category}}; do
            CATEGORY+=" --cat $cat"
        done
        $PYTHON_EXE -m pyomo.common.unittest \
            pyomo `pwd`/pyomo-model-libraries \
            `pwd`/examples/pyomobook -v $CATEGORY

    - name: Run Pyomo MPI tests
      if: matrix.mpi != 0
      run: |
        # Manually invoke the DAT parser so that parse_table_datacmds.py
        # is fully generated by a single process before invoking MPI
        $PYTHON_EXE -c "from pyomo.dataportal.parse_datacmds import \
            parse_data_commands; parse_data_commands(data='')"
        mpirun -np ${{matrix.mpi}} --oversubscribe $NOSETESTS -v \
            --with-xunit --xunit-file=TEST-pyomo-mpi.xml \
            --eval-attr="mpi and (not fragile)" \
            pyomo `pwd`/pyomo-model-libraries

    - name: Run documentation tests
      if: matrix.skip_doctest == 0
      run: |
        make -C doc/OnlineDocs doctest -d

    - name: Process code coverage report
      run: |
        coverage combine
        coverage report -i
        coverage xml -i

    - name: Record build artifacts
      uses: actions/upload-artifact@v2
      with:
        name: ${{github.job}}_${{env.GHA_JOBGROUP}}-${{env.GHA_JOBNAME}}
        path: |
          .coverage
          coverage.xml
          # In general, do not record test results as artifacts to
          #   manage total artifact storage
          # TEST-*.xml


  bare-python-env:
    name: linux/3.6/bare-env
    runs-on: ubuntu-latest
    timeout-minutes: 10
    steps:
    - name: Checkout Pyomo source
      uses: actions/checkout@v2

    - name: Set up Python 3.6
      uses: actions/setup-python@v2
      with:
        python-version: 3.6

    - name: Install Pyomo
      run: |
        echo ""
        echo "Install Pyomo..."
        echo ""
        python setup.py develop
        echo ""
        echo "Set custom PYOMO_CONFIG_DIR"
        echo ""
        echo "PYOMO_CONFIG_DIR=${GITHUB_WORKSPACE}/config" >> $GITHUB_ENV

    - name: Report pyomo plugin information
      run: |
        echo "$PATH"
        pyomo help --solvers || exit 1
        pyomo help --transformations || exit 1
        pyomo help --writers || exit 1

    - name: Run Pyomo standalone test
      run: |
        echo ""
        echo "Running standalone Pyomo test"
        echo ""
        python `pwd`/pyomo/environ/tests/standalone_minimal_pyomo_driver.py \
            || exit 1


  cover:
    name: process-coverage-${{ matrix.TARGET }}
    needs: build
    if: always() # run even if a build job fails
    runs-on: ${{ matrix.os }}
    timeout-minutes: 10
    strategy:
      fail-fast: false
      matrix:
        os: [ubuntu-latest, macos-latest, windows-latest]

        include:
        - os: ubuntu-latest
          TARGET: linux
        - os: macos-latest
          TARGET: osx
        - os: windows-latest
          TARGET: win

    steps:
    - name: Checkout Pyomo source
      uses: actions/checkout@v2
      # We need the source for .codecov.yml and running "coverage xml"

    - name: Pip package cache
      uses: actions/cache@v2
      id: pip-cache
      with:
        path: cache/pip
        key: pip-${{env.CACHE_VER}}.0-${{runner.os}}-3.8

    - name: Download build artifacts
      uses: actions/download-artifact@v2
      with:
        path: artifacts

    - name: Set up Python 3.8
      uses: actions/setup-python@v2
      with:
        python-version: 3.8

    - name: Install Python Packages (pip)
      shell: bash # DO NOT REMOVE: see note above
      run: |
        python -c 'import sys;print(sys.executable)'
        python -m pip install --cache-dir cache/pip --upgrade pip
        pip install --cache-dir cache/pip ${PYTHON_CORE_PKGS}
        python -c 'import sys; print("PYTHON_EXE=%s" \
            % (sys.executable,))' >> $GITHUB_ENV

    - name: Install Pyomo
      run: |
        echo ""
        echo "Clone Pyomo-model-libraries..."
        git clone https://github.com/Pyomo/pyomo-model-libraries.git
        echo ""
        echo "Install Pyomo..."
        echo ""
        $PYTHON_EXE setup.py develop ${{matrix.setup_options}}
        echo ""
        echo "Set custom PYOMO_CONFIG_DIR"
        echo ""
        echo "PYOMO_CONFIG_DIR=${GITHUB_WORKSPACE}/config" >> $GITHUB_ENV

    - name: Generate parse_table_datacmds
      run: |
        # Manually invoke the DAT parser so that parse_table_datacmds.py
        # is generated before running "coverage xml"
        $PYTHON_EXE -c "from pyomo.dataportal.parse_datacmds import \
            parse_data_commands; parse_data_commands(data='')"

    - name: Update codecov uploader
      run: |
        set +e
        CODECOV="${GITHUB_WORKSPACE}/codecov.sh"
        echo "CODECOV=$CODECOV" >> $GITHUB_ENV
        for i in `seq 3`; do
            echo "Downloading current codecov script (attempt ${i})"
            curl -L https://codecov.io/bash -o $CODECOV
            if test $? == 0; then
                break
            fi
            DELAY=$(( RANDOM % 30 + 30))
            echo "Pausing $DELAY seconds before re-attempting download"
            sleep $DELAY
        done
        if test ! -e $CODECOV; then
            echo "Failed to download codecov.sh"
            exit 1
        fi

    - name: Upload codecov reports
      if: github.repository_owner == 'Pyomo' || github.ref != 'refs/heads/main'
      run: |
        set +e
        if [ "$GITHUB_EVENT_NAME" == "pull_request" ]; then
            SHA=$(jq --raw-output .pull_request.head.sha "$GITHUB_EVENT_PATH")
        else
            SHA=$GITHUB_SHA
        fi
        function upload {
            echo ""
            echo "Build group: $1"
            export CODECOV_NAME=$1
            export TAG=$1
            export GHA_OS_NAME=${{matrix.TARGET}}
            shift
            rm -vf .coverage coverage.xml
            echo "    $@" | sed 's/ /\n    /'
            coverage combine --debug=dataio $@
            if test ! -e .coverage; then
                echo "No coverage to upload."
                return
            fi
            coverage xml || coverage xml -i
            i=0
            while : ; do
                ((i+=1))
                rm -f codecov.log
                echo "Uploading coverage to codecov (attempt ${i})"
                bash $CODECOV -Z -e TAG,GHA_OS_NAME -X gcov -X s3 \
                    -f coverage.xml -C $SHA | tee codecov.log
                if test $? == 0; then
                    echo "PASS $CODECOV_NAME" >> codecov.result
                    break
                elif test $i -ge 2; then
                    if test `grep successfully codecov.log | wc -l` -gt 0; then
                        echo "PASS $CODECOV_NAME (implied)" >> codecov.result
                    else
                        # Do not fail the build (yet) just because the
                        # codecov upload fails
                        echo "FAIL $CODECOV_NAME" >> codecov.result
                        break
                    fi
                fi
                DELAY=$(( RANDOM % 30 + 30))
                echo "Pausing $DELAY seconds before re-attempting upload"
                sleep $DELAY
            done
        }
        for ARTIFACT in artifacts/*_*${{matrix.TARGET}}_*; do
            NAME=`echo $ARTIFACT | cut -d/ -f2`
            cp -v $ARTIFACT/.coverage .coverage-$NAME
        done
        upload ${{matrix.TARGET}} .coverage-*_${{matrix.TARGET}}-*
        if compgen -G ".coverage-*" > /dev/null; then
            upload ${{matrix.TARGET}}/other .coverage-*
        fi
        # Legacy builds that don't support coverage 5.x
        if compgen -G ".coverage-*" > /dev/null; then
            echo ""
            echo "Installing coverage 4.x for legacy builds"
            pip install --cache-dir cache/pip 'coverage<5'
            upload ${{matrix.TARGET}}/legacy .coverage-*
        fi

    - name: Check codecov upload success
      run: |
        FAIL=`grep FAIL codecov.result | wc -l`
        ALL=`cat codecov.result | wc -l`
        echo "$FAIL of $ALL codecov uploads failed"
        if test $FAIL -gt 0; then
            grep FAIL codecov.result | sed 's/^/    /'
            if test $FAIL -gt 1; then
                echo "More than 1 codecov upload failed."
                exit 1
            fi
        fi<|MERGE_RESOLUTION|>--- conflicted
+++ resolved
@@ -17,18 +17,6 @@
 env:
   PYTHONWARNINGS: ignore::UserWarning
   PYTHON_CORE_PKGS: wheel
-<<<<<<< HEAD
-=======
-  PYTHON_REQUIRED_PKGS: >
-      nose coverage parameterized pybind11
-  PYTHON_BASE_PKGS: >
-      ply dill ipython networkx openpyxl pathos
-      pint pyro4 pyyaml sphinx_rtd_theme sympy xlrd
-      python-louvain sphinx-copybutton
-  PYTHON_NUMPY_PKGS: >
-      numpy scipy pyodbc pandas matplotlib seaborn numdifftools 
-      casadi
->>>>>>> baf79e54
   CACHE_VER: v210415.0
   NEOS_EMAIL: tests@pyomo.org
 
